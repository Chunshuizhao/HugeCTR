--- conflicted
+++ resolved
@@ -83,15 +83,9 @@
   Tensor2<__half> top_tensor;
   blobs_buff->reserve({m, n}, &top_tensor);
 
-<<<<<<< HEAD
-  FullyConnectedLayer<__half> fully_connected_layer(master_weights_buff, weights_buff,
-                                                    weights_grad_buff, blobs_buff, bottom_tensor,
-                                                    top_tensor, test::get_default_gpu());
-=======
   FullyConnectedLayerHalf fully_connected_layer(master_weights_buff, weights_buff,
                                                 weights_grad_buff, blobs_buff, bottom_tensor,
                                                 top_tensor, test::get_default_gpu());
->>>>>>> 57c47079
   // Initialize tensors to 0 and choose cublas algorithms
   blobs_buff->allocate();
   fully_connected_layer.initialize();

--- conflicted
+++ resolved
@@ -59,117 +59,51 @@
       hash_tables_; /**< Hash table.  */
 
   // define tensors
-<<<<<<< HEAD
-  std::vector<std::unique_ptr<Tensor<float>>> hash_table_value_tensors_; /**< Hash table value. */
-  std::vector<std::unique_ptr<Tensor<TypeHashValueIndex>>>
-      hash_value_index_tensors_; /**< Hash table value index. The index is corresponding to the line
-                                    number of the value. */
-  std::vector<std::unique_ptr<Tensor<float>>>
-      embedding_feature_tensors_; /**< Embedding feature: the output tensor of the forward(). */
-  std::vector<std::unique_ptr<Tensor<float>>>
-      wgrad_tensors_; /**< wgrad: the input tensor of the backward(). */
-  std::vector<std::unique_ptr<Tensor<float>>>
-      opt_m_tensors_; /**< The mi variable storage for adam optimizer in the update_params(). */
-  std::vector<std::unique_ptr<Tensor<float>>>
-      opt_v_tensors_; /**< The vi variable storage for adam optimizer in the update_params(). */
-  std::vector<std::unique_ptr<Tensor<float>>>
-      opt_momentum_tensors_; /**< The momentum variable storage for the momentum optimizer in the
-                                update_params(). */
-  std::vector<std::unique_ptr<Tensor<float>>>
-      opt_accm_tensors_; /**< The accm variable storage for the nesterov
-             optimizer in the update_params(). */
-  std::vector<std::unique_ptr<Tensor<TypeHashKey>>>
-      row_offset_allreduce_tensors_; /**< The temp memory to store the row_offset after all_reduce
-                                        operation among multi-gpu in forward(). */
-  std::vector<std::unique_ptr<Tensor<TypeHashValueIndex>>>
-      hash_value_index_sort_tensors_; /**< The temp memory to store the sorted hash table value
-                                         indexes in update_params(). */
-  std::vector<std::unique_ptr<Tensor<uint32_t>>>
-      hash_value_index_count_tensors_; /**< The temp memory to store the count of hash table value
-                                          indexes in update_params(). */
-  std::vector<std::unique_ptr<Tensor<uint32_t>>>
-      hash_value_index_count_offset_tensors_; /**< The temp memory to store the offset of each count
-                                                 of hash table value indexes in update_params(). */
-  std::vector<std::unique_ptr<Tensor<uint32_t>>>
-      hash_value_index_count_counter_tensors_; /**< The temp memory to store the counter of the
-                                                  count of hash table value indexes in
-                                                  update_params(). */
-  std::vector<std::unique_ptr<Tensor<TypeHashKey>>>
-      sample_id_tensors_; /**< The temp memory to store the sample ids of hash table value in
-                             update_params(). */
-  std::vector<std::unique_ptr<Tensor<TypeHashKey>>>
-      sample_id_sort_tensors_; /**< The temp memory to store the sorted sample ids of hash table
-                                  value in update_params(). */
-  std::vector<std::unique_ptr<Tensor<TypeHashKey>>>
-      temp_storage_sort_tensors_; /**< The temp memory for the CUB lib sorting API in
-                                     update_params(). */
-  std::vector<std::unique_ptr<Tensor<TypeHashValueIndex>>>
-      deltaw_hash_value_index_tensors_; /**< The temp memory to store the hash table indexes of
-                                           deltaw in update_params(). */
-  std::vector<std::unique_ptr<Tensor<float>>>
-      deltaw_tensors_; /**< The temp memory to store the deltaw in update_params(). */
-
-  // define GeneralBuffers
-  std::vector<std::shared_ptr<GeneralBuffer<float>>> float_bufs_; /**< float type general buffer. */
-  std::vector<std::shared_ptr<GeneralBuffer<uint32_t>>>
-      uint32_bufs_; /**< uint32 type general buffer. */
-  std::vector<std::shared_ptr<GeneralBuffer<TypeHashKey>>>
-      key_bufs_; /**< TypeHashKey type general buffer. */
-  std::vector<std::shared_ptr<GeneralBuffer<TypeHashValueIndex>>>
-=======
   Tensors<float> hash_table_value_tensors_; /**< Hash table value. */
   Tensors<TypeHashValueIndex>
       hash_value_index_tensors_; /**< Hash table value index. The index is corresponding to the line
                                     number of the value. */
   Tensors<float>
       embedding_feature_tensors_; /**< Embedding feature: the output tensor of the forward(). */
-  Tensors<float> wgrad_tensors_; /**< wgrad: the input tensor of the backward(). */
+  Tensors<float> wgrad_tensors_;  /**< wgrad: the input tensor of the backward(). */
   Tensors<float>
       opt_m_tensors_; /**< The mi variable storage for adam optimizer in the update_params(). */
   Tensors<float>
       opt_v_tensors_; /**< The vi variable storage for adam optimizer in the update_params(). */
-  Tensors<float>
-      opt_momentum_tensors_; /**< The momentum variable storage for the momentum optimizer in the
-                                update_params(). */
-  Tensors<float> opt_accm_tensors_; /**< The accm variable storage for the nesterov
-                                                     optimizer in the update_params(). */
+  Tensors<float> opt_momentum_tensors_; /**< The momentum variable storage for the momentum
+                                           optimizer in the update_params(). */
+  Tensors<float> opt_accm_tensors_;     /**< The accm variable storage for the nesterov
+                                                         optimizer in the update_params(). */
   Tensors<TypeHashKey>
       row_offset_allreduce_tensors_; /**< The temp memory to store the row_offset after all_reduce
                                         operation among multi-gpu in forward(). */
   Tensors<TypeHashValueIndex>
       hash_value_index_sort_tensors_; /**< The temp memory to store the sorted hash table value
                                          indexes in update_params(). */
-  Tensors<uint32_t>
-      hash_value_index_count_tensors_; /**< The temp memory to store the count of hash table value
-                                          indexes in update_params(). */
+  Tensors<uint32_t> hash_value_index_count_tensors_; /**< The temp memory to store the count of hash
+                                                        table value indexes in update_params(). */
   Tensors<uint32_t>
       hash_value_index_count_offset_tensors_; /**< The temp memory to store the offset of each count
                                                  of hash table value indexes in update_params(). */
-  Tensors<uint32_t>
-      hash_value_index_count_counter_tensors_; /**< The temp memory to store the counter of the
-                                                  count of hash table value indexes in
-                                                  update_params(). */
-  Tensors<TypeHashKey>
-      sample_id_tensors_; /**< The temp memory to store the sample ids of hash table value in
-                             update_params(). */
-  Tensors<TypeHashKey>
-      sample_id_sort_tensors_; /**< The temp memory to store the sorted sample ids of hash table
-                                  value in update_params(). */
-  Tensors<TypeHashKey>
-      temp_storage_sort_tensors_; /**< The temp memory for the CUB lib sorting API in
-                                     update_params(). */
+  Tensors<uint32_t> hash_value_index_count_counter_tensors_; /**< The temp memory to store the
+                                                                counter of the count of hash table
+                                                                value indexes in update_params(). */
+  Tensors<TypeHashKey> sample_id_tensors_;      /**< The temp memory to store the sample ids of hash
+                                                   table value in      update_params(). */
+  Tensors<TypeHashKey> sample_id_sort_tensors_; /**< The temp memory to store the sorted sample ids
+                                                   of hash table value in update_params(). */
+  Tensors<TypeHashKey> temp_storage_sort_tensors_; /**< The temp memory for the CUB lib sorting API
+                                                      in update_params(). */
   Tensors<TypeHashValueIndex>
       deltaw_hash_value_index_tensors_; /**< The temp memory to store the hash table indexes of
                                            deltaw in update_params(). */
-  Tensors<float>
-      deltaw_tensors_; /**< The temp memory to store the deltaw in update_params(). */
+  Tensors<float> deltaw_tensors_; /**< The temp memory to store the deltaw in update_params(). */
 
   // define GeneralBuffers
   GeneralBuffers<float> float_bufs_;     /**< float type general buffer. */
   GeneralBuffers<uint32_t> uint32_bufs_; /**< uint32 type general buffer. */
   GeneralBuffers<TypeHashKey> key_bufs_; /**< TypeHashKey type general buffer. */
-  GeneralBuffers<TypeHashValueIndex> 
->>>>>>> 67fb989c
+  GeneralBuffers<TypeHashValueIndex>
       value_index_bufs_; /**< TypeHashValueIndex type general buffer. */
 
   std::vector<size_t> temp_storage_sort_bytes_;  // for CUB radix sort /**< The temp variable for
@@ -186,13 +120,8 @@
    * @param embedding_params embedding params for initialization.
    * @param gpu_resource_group the GPU resource group
    */
-<<<<<<< HEAD
-  SparseEmbeddingHash(const std::vector<std::shared_ptr<Tensor<TypeHashKey>>> &row_offsets_tensors,
-                      const std::vector<std::shared_ptr<Tensor<TypeHashKey>>> &hash_key_tensors,
-=======
   SparseEmbeddingHash(const Tensors<TypeHashKey> &row_offsets_tensors,
                       const Tensors<TypeHashKey> &hash_key_tensors,
->>>>>>> 67fb989c
                       SparseEmbeddingHashParams embedding_params,
                       const std::shared_ptr<GPUResourceGroup> &gpu_resource_group);
   /**
@@ -262,16 +191,9 @@
 
 template <typename TypeHashKey>
 SparseEmbeddingHash<TypeHashKey>::SparseEmbeddingHash(
-<<<<<<< HEAD
-    const std::vector<std::shared_ptr<Tensor<TypeHashKey>>> &row_offsets_tensors,
-    const std::vector<std::shared_ptr<Tensor<TypeHashKey>>> &hash_key_tensors,
+    const Tensors<TypeHashKey> &row_offsets_tensors, const Tensors<TypeHashKey> &hash_key_tensors,
     SparseEmbeddingHashParams embedding_params,
     const std::shared_ptr<GPUResourceGroup> &gpu_resource_group)
-=======
-    const Tensors<TypeHashKey> &row_offsets_tensors,
-    const Tensors<TypeHashKey> &hash_key_tensors,
-    SparseEmbeddingHashParams embedding_params, GPUResourceGroup &gpu_resource_group)
->>>>>>> 67fb989c
     : embedding_params_(embedding_params),
       Base(row_offsets_tensors, hash_key_tensors, embedding_params.batch_size,
            embedding_params.slot_num, embedding_params.embedding_vec_size, gpu_resource_group) {

--- conflicted
+++ resolved
@@ -541,7 +541,7 @@
   }
 }
 
-<<<<<<< HEAD
+
 template <typename TypeKey, typename TypeValueIndex>
 __global__ void opt_sgd_kernel_global(uint32_t hash_value_index_count_num, int embedding_vec_size,
                                       float lr, const TypeKey *sample_id,
@@ -572,8 +572,6 @@
   }
 }
 
-=======
->>>>>>> 57c9a94d
 __global__ void adam_update_kernel_global(int embedding_vec_size,
                                           size_t table_size,  // vocabulary size / factor
                                           const AdamOptHyperParams adam, float *hash_table_value) {

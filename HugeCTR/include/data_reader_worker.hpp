/*
 * Copyright (c) 2019, NVIDIA CORPORATION.
 *
 * Licensed under the Apache License, Version 2.0 (the "License");
 * you may not use this file except in compliance with the License.
 * You may obtain a copy of the License at
 *
 *     http://www.apache.org/licenses/LICENSE-2.0
 *
 * Unless required by applicable law or agreed to in writing, software
 * distributed under the License is distributed on an "AS IS" BASIS,
 * WITHOUT WARRANTIES OR CONDITIONS OF ANY KIND, either express or implied.
 * See the License for the specific language governing permissions and
 * limitations under the License.
 */

#pragma once
#include <fstream>
#include <vector>
#include "HugeCTR/include/common.hpp"
#include "HugeCTR/include/csr.hpp"
#include "HugeCTR/include/csr_chunk.hpp"
#include "HugeCTR/include/file_list.hpp"
#include "HugeCTR/include/heap.hpp"

namespace HugeCTR {

/**
 * @brief worker of data reader.
 *
 * This is the data readers which will be initilized within multiple
 * threads in class DataReader.
 * It reads data from files in file_list to CSR heap.
 */
template <class T>
class DataReaderWorker {
 private:
  std::shared_ptr<FileList> file_list_;         /**< file list of data set */
  std::shared_ptr<Heap<CSRChunk<T>>> csr_heap_; /**< heap to cache the data set */
  DataSetHeader
      data_set_header_; /**< the header of data set, which has main informations of a data file */
  long long current_record_index_{0}; /**< the index of current reading record in a data file */
  std::ifstream in_file_stream_;      /**< file stream of data set file */
  std::string file_name_;             /**< file name of current file */
  std::unique_ptr<T[]> feature_ids_;  /**< a buffer to cache the readed feature from data set */
  size_t buffer_length_;              /**< max possible nnz in a slot */
  bool skip_read_{false};             /**< set to true when you want to stop the data reading */

  /**
   * Open data file and read header+
   */
  void open_file_and_read_head() {
    std::string file_name = file_list_.get_a_file();
    in_file_stream_.open(file_name, std::ifstream::binary);
    if (!in_file_stream_.is_open()) {
      CK_THROW_(Error_t::FileCannotOpen, "in_file_stream_.is_open() failed: " + file_name);
    }

    in_file_stream_.read(reinterpret_cast<char*>(&data_set_header_), sizeof(DataSetHeader));
#ifndef NDEBUG
    std::cout << file_name << std::endl;
    std::cout << "number_of_records:" << data_set_header_.number_of_records
              << ", label_dim:" << data_set_header_.label_dim
              << ", slot_num:" << data_set_header_.slot_num << std::endl;
#endif

    current_record_index_ = 0;
    if (!(data_set_header_.number_of_records > 0)) {
      CK_THROW_(Error_t::WrongInput, "number_of_records <= 0");
    }
  }

 public:
  /**
   * Ctor
   */
  DataReaderWorker(const std::shared_ptr<Heap<CSRChunk<T>>>& csr_heap,
                   const std::shared_ptr<FileList>& file_list, size_t buffer_length)
      : file_list_(file_list),
        csr_heap_(csr_heap),
        feature_ids_(new T[buffer_length]()),
        buffer_length_(buffer_length){};

  /**
   * read a batch of data from data set to heap.
   */
  void read_a_batch();

  /**
   * skip data reading in read_a_batch()
   */
  void skip_read() { skip_read_ = true; }
};

template <class T>
void DataReaderWorker<T>::read_a_batch() {
  try {
    if (!in_file_stream_.is_open()) {
<<<<<<< HEAD
      std::string file_name = file_list_->get_a_file();
      in_file_stream_.open(file_name, std::ifstream::binary);
      in_file_stream_.read(reinterpret_cast<char*>(&data_set_header_), sizeof(DataSetHeader));
      if (!in_file_stream_.is_open()) {
        CK_THROW_(Error_t::FileCannotOpen, "in_file_stream_.is_open() failed: " + file_name);
      }

#ifndef NDEBUG
      std::cout << file_name << std::endl;
      std::cout << "number_of_records:" << data_set_header_.number_of_records
                << ", label_dim:" << data_set_header_.label_dim
                << ", slot_num:" << data_set_header_.slot_num << std::endl;
#endif
      current_record_index_ = 0;
      if (!(data_set_header_.number_of_records > 0))
        CK_THROW_(Error_t::WrongInput, "number_of_records <= 0");
=======
      open_file_and_read_head();
>>>>>>> 2d4ef5de
    }
    unsigned int key = 0;
    CSRChunk<T>* chunk_tmp = nullptr;
    csr_heap_->free_chunk_checkout(&chunk_tmp, &key);
    if (!skip_read_) {
<<<<<<< HEAD
      const std::vector<std::unique_ptr<CSR<T>>>& csr_buffers = chunk_tmp->get_csr_buffers();
      const std::vector<PinnedBuffer<float>>& label_buffers = chunk_tmp->get_label_buffers();
=======
      std::vector<CSR<T>>& csr_buffers = chunk_tmp->get_csr_buffers();
      const std::vector<float*>& label_buffers = chunk_tmp->get_label_buffers();
>>>>>>> 2d4ef5de
      const int label_dim = chunk_tmp->get_label_dim();
      if (data_set_header_.label_dim != label_dim) {
        CK_THROW_(Error_t::WrongInput, "data_set_header_.label_dim != label_dim");
      }

<<<<<<< HEAD
      std::unique_ptr<int[]> label(new int[label_dim]());
      for (auto& csr_buffer : csr_buffers) {
        csr_buffer->reset();
=======
      int* label = new int[label_dim];
      for (auto& csr_buffer : csr_buffers) {
        csr_buffer.reset();
>>>>>>> 2d4ef5de
      }
      assert(label_buffers.size() > 0);
      for (int i = 0; i < chunk_tmp->get_batchsize(); i++) {
        in_file_stream_.read(reinterpret_cast<char*>(label.get()), sizeof(int) * (label_dim));
        {
<<<<<<< HEAD
          int buffer_id =
              i / (chunk_tmp->get_batchsize() /
                   label_buffers.size());  // We suppose that the data parallel mode is like this
          assert(buffer_id < static_cast<int>(label_buffers.size()));
          int local_id = i % (chunk_tmp->get_batchsize() / label_buffers.size());
          assert(local_id < (chunk_tmp->get_batchsize() / static_cast<int>(label_buffers.size())));
          for (int j = 0; j < label_dim; j++) {
            label_buffers[buffer_id][local_id * label_dim + j] =
                label[j];  // row major for label buffer
=======
          // We suppose that the data parallel mode is like this
          int buffer_id = i / (chunk_tmp->get_batchsize() / label_buffers.size());
          assert(buffer_id < static_cast<int>(label_buffers.size()));
          int local_id = i % (chunk_tmp->get_batchsize() / static_cast<int>(label_buffers.size()));
          assert(local_id < (chunk_tmp->get_batchsize() / static_cast<int>(label_buffers.size())));
          for (int j = 0; j < label_dim; j++) {
            // row major for label buffer
            label_buffers[buffer_id][local_id * label_dim + j] = label[j];
>>>>>>> 2d4ef5de
          }
        }

        for (int k = 0; k < data_set_header_.slot_num; k++) {
          for (auto& csr_buffer : csr_buffers) {
<<<<<<< HEAD
            csr_buffer->new_row();
=======
            csr_buffer.new_row();
>>>>>>> 2d4ef5de
          }
          int nnz;
          in_file_stream_.read(reinterpret_cast<char*>(&nnz), sizeof(int));
          if (nnz > (int)buffer_length_ || nnz < 0) {
            ERROR_MESSAGE_("nnz > buffer_length_ | nnz < 0");
          }

#ifndef NDEBUG
          if (i == 0)
            std::cout << "[HCDEBUG]"
                      << "nnz: " << nnz << std::endl;
#endif

          in_file_stream_.read(reinterpret_cast<char*>(feature_ids_.get()), sizeof(T) * nnz);
          for (int j = 0; j < nnz; j++) {
            // We suppose that the module parallel mode is like this
            int buffer_id = feature_ids_[j] % csr_buffers.size();
            T local_id = feature_ids_[j];
            assert(buffer_id < static_cast<int>(csr_buffers.size()));
<<<<<<< HEAD
            csr_buffers[buffer_id]->push_back(local_id);
=======
            csr_buffers[buffer_id].push_back(local_id);
>>>>>>> 2d4ef5de
#ifndef NDEBUG
            if (i == 0)
              std::cout << "[HCDEBUG]"
                        << "feature_ids:" << feature_ids_[j] << " local_id: " << local_id
                        << std::endl;
#endif
          }
        }
        current_record_index_++;
        // start a new file when finish one file read
        if (current_record_index_ >= data_set_header_.number_of_records) {
          in_file_stream_.close();
<<<<<<< HEAD
          std::string file_name = file_list_->get_a_file();
          current_record_index_ = 0;
          in_file_stream_.open(file_name, std::ifstream::binary);
          if (!in_file_stream_.is_open()) {
            CK_THROW_(Error_t::FileCannotOpen, "in_file_stream_.is_open() fail: " + file_name);
          }
#ifndef NDEBUG
          std::cout << file_name << std::endl;
          std::cout << "number_of_records:" << data_set_header_.number_of_records
                    << ", label_dim:" << data_set_header_.label_dim << std::endl;
#endif
          in_file_stream_.read(reinterpret_cast<char*>(&data_set_header_), sizeof(DataSetHeader));
          if (data_set_header_.number_of_records <= 0)
            CK_THROW_(Error_t::WrongInput, "number_of_records <= 0");
        }
      }
      for (auto& csr_buffer : csr_buffers) {
        csr_buffer->new_row();
=======
          open_file_and_read_head();
        }
      }
      for (auto& csr_buffer : csr_buffers) {
        csr_buffer.new_row();
>>>>>>> 2d4ef5de
      }
    }
    csr_heap_->chunk_write_and_checkin(key);
  } catch (const std::runtime_error& rt_err) {
    std::cerr << rt_err.what() << std::endl;
    throw;
  }
  return;
}

}  // namespace HugeCTR<|MERGE_RESOLUTION|>--- conflicted
+++ resolved
@@ -50,7 +50,7 @@
    * Open data file and read header+
    */
   void open_file_and_read_head() {
-    std::string file_name = file_list_.get_a_file();
+    std::string file_name = file_list_->get_a_file();
     in_file_stream_.open(file_name, std::ifstream::binary);
     if (!in_file_stream_.is_open()) {
       CK_THROW_(Error_t::FileCannotOpen, "in_file_stream_.is_open() failed: " + file_name);
@@ -96,88 +96,38 @@
 void DataReaderWorker<T>::read_a_batch() {
   try {
     if (!in_file_stream_.is_open()) {
-<<<<<<< HEAD
-      std::string file_name = file_list_->get_a_file();
-      in_file_stream_.open(file_name, std::ifstream::binary);
-      in_file_stream_.read(reinterpret_cast<char*>(&data_set_header_), sizeof(DataSetHeader));
-      if (!in_file_stream_.is_open()) {
-        CK_THROW_(Error_t::FileCannotOpen, "in_file_stream_.is_open() failed: " + file_name);
-      }
-
-#ifndef NDEBUG
-      std::cout << file_name << std::endl;
-      std::cout << "number_of_records:" << data_set_header_.number_of_records
-                << ", label_dim:" << data_set_header_.label_dim
-                << ", slot_num:" << data_set_header_.slot_num << std::endl;
-#endif
-      current_record_index_ = 0;
-      if (!(data_set_header_.number_of_records > 0))
-        CK_THROW_(Error_t::WrongInput, "number_of_records <= 0");
-=======
       open_file_and_read_head();
->>>>>>> 2d4ef5de
     }
     unsigned int key = 0;
-    CSRChunk<T>* chunk_tmp = nullptr;
-    csr_heap_->free_chunk_checkout(&chunk_tmp, &key);
+    CSRChunk<T>* csr_chunk = nullptr;
+    csr_heap_->free_chunk_checkout(&csr_chunk, &key);
     if (!skip_read_) {
-<<<<<<< HEAD
-      const std::vector<std::unique_ptr<CSR<T>>>& csr_buffers = chunk_tmp->get_csr_buffers();
-      const std::vector<PinnedBuffer<float>>& label_buffers = chunk_tmp->get_label_buffers();
-=======
-      std::vector<CSR<T>>& csr_buffers = chunk_tmp->get_csr_buffers();
-      const std::vector<float*>& label_buffers = chunk_tmp->get_label_buffers();
->>>>>>> 2d4ef5de
-      const int label_dim = chunk_tmp->get_label_dim();
+      const auto& csr_buffers = csr_chunk->get_csr_buffers();
+      const auto& label_buffers = csr_chunk->get_label_buffers();
+      const int label_dim = csr_chunk->get_label_dim();
       if (data_set_header_.label_dim != label_dim) {
         CK_THROW_(Error_t::WrongInput, "data_set_header_.label_dim != label_dim");
       }
 
-<<<<<<< HEAD
       std::unique_ptr<int[]> label(new int[label_dim]());
-      for (auto& csr_buffer : csr_buffers) {
-        csr_buffer->reset();
-=======
-      int* label = new int[label_dim];
-      for (auto& csr_buffer : csr_buffers) {
-        csr_buffer.reset();
->>>>>>> 2d4ef5de
-      }
+      csr_chunk->apply_to_csr_buffers(&CSR<T>::reset);
       assert(label_buffers.size() > 0);
-      for (int i = 0; i < chunk_tmp->get_batchsize(); i++) {
+      for (int i = 0; i < csr_chunk->get_batchsize(); i++) {
         in_file_stream_.read(reinterpret_cast<char*>(label.get()), sizeof(int) * (label_dim));
         {
-<<<<<<< HEAD
-          int buffer_id =
-              i / (chunk_tmp->get_batchsize() /
-                   label_buffers.size());  // We suppose that the data parallel mode is like this
+          // We suppose that the data parallel mode is like this
+          int buffer_id = i / (csr_chunk->get_batchsize() / label_buffers.size());
           assert(buffer_id < static_cast<int>(label_buffers.size()));
-          int local_id = i % (chunk_tmp->get_batchsize() / label_buffers.size());
-          assert(local_id < (chunk_tmp->get_batchsize() / static_cast<int>(label_buffers.size())));
-          for (int j = 0; j < label_dim; j++) {
-            label_buffers[buffer_id][local_id * label_dim + j] =
-                label[j];  // row major for label buffer
-=======
-          // We suppose that the data parallel mode is like this
-          int buffer_id = i / (chunk_tmp->get_batchsize() / label_buffers.size());
-          assert(buffer_id < static_cast<int>(label_buffers.size()));
-          int local_id = i % (chunk_tmp->get_batchsize() / static_cast<int>(label_buffers.size()));
-          assert(local_id < (chunk_tmp->get_batchsize() / static_cast<int>(label_buffers.size())));
+          int local_id = i % (csr_chunk->get_batchsize() / static_cast<int>(label_buffers.size()));
+          assert(local_id < (csr_chunk->get_batchsize() / static_cast<int>(label_buffers.size())));
           for (int j = 0; j < label_dim; j++) {
             // row major for label buffer
             label_buffers[buffer_id][local_id * label_dim + j] = label[j];
->>>>>>> 2d4ef5de
           }
         }
 
         for (int k = 0; k < data_set_header_.slot_num; k++) {
-          for (auto& csr_buffer : csr_buffers) {
-<<<<<<< HEAD
-            csr_buffer->new_row();
-=======
-            csr_buffer.new_row();
->>>>>>> 2d4ef5de
-          }
+          csr_chunk->apply_to_csr_buffers(&CSR<T>::new_row);
           int nnz;
           in_file_stream_.read(reinterpret_cast<char*>(&nnz), sizeof(int));
           if (nnz > (int)buffer_length_ || nnz < 0) {
@@ -196,11 +146,7 @@
             int buffer_id = feature_ids_[j] % csr_buffers.size();
             T local_id = feature_ids_[j];
             assert(buffer_id < static_cast<int>(csr_buffers.size()));
-<<<<<<< HEAD
-            csr_buffers[buffer_id]->push_back(local_id);
-=======
-            csr_buffers[buffer_id].push_back(local_id);
->>>>>>> 2d4ef5de
+            csr_chunk->get_csr_buffer(buffer_id).push_back(local_id);
 #ifndef NDEBUG
             if (i == 0)
               std::cout << "[HCDEBUG]"
@@ -213,33 +159,10 @@
         // start a new file when finish one file read
         if (current_record_index_ >= data_set_header_.number_of_records) {
           in_file_stream_.close();
-<<<<<<< HEAD
-          std::string file_name = file_list_->get_a_file();
-          current_record_index_ = 0;
-          in_file_stream_.open(file_name, std::ifstream::binary);
-          if (!in_file_stream_.is_open()) {
-            CK_THROW_(Error_t::FileCannotOpen, "in_file_stream_.is_open() fail: " + file_name);
-          }
-#ifndef NDEBUG
-          std::cout << file_name << std::endl;
-          std::cout << "number_of_records:" << data_set_header_.number_of_records
-                    << ", label_dim:" << data_set_header_.label_dim << std::endl;
-#endif
-          in_file_stream_.read(reinterpret_cast<char*>(&data_set_header_), sizeof(DataSetHeader));
-          if (data_set_header_.number_of_records <= 0)
-            CK_THROW_(Error_t::WrongInput, "number_of_records <= 0");
-        }
-      }
-      for (auto& csr_buffer : csr_buffers) {
-        csr_buffer->new_row();
-=======
           open_file_and_read_head();
         }
       }
-      for (auto& csr_buffer : csr_buffers) {
-        csr_buffer.new_row();
->>>>>>> 2d4ef5de
-      }
+      csr_chunk->apply_to_csr_buffers(&CSR<T>::new_row);
     }
     csr_heap_->chunk_write_and_checkin(key);
   } catch (const std::runtime_error& rt_err) {

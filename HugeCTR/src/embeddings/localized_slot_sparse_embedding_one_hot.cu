/*
 * Copyright (c) 2020, NVIDIA CORPORATION.
 *
 * Licensed under the Apache License, Version 2.0 (the "License");
 * you may not use this file except in compliance with the License.
 * You may obtain a copy of the License at
 *
 *     http://www.apache.org/licenses/LICENSE-2.0
 *
 * Unless required by applicable law or agreed to in writing, software
 * distributed under the License is distributed on an "AS IS" BASIS,
 * WITHOUT WARRANTIES OR CONDITIONS OF ANY KIND, either express or implied.
 * See the License for the specific language governing permissions and
 * limitations under the License.
 */

#include "HugeCTR/include/embeddings/localized_slot_sparse_embedding_one_hot.hpp"

#ifdef ENABLE_MPI
#include <mpi.h>
#endif

#include <numeric>
#include <experimental/filesystem>

namespace fs = std::experimental::filesystem;

namespace HugeCTR {

namespace {

template <typename value_type>
__global__ void upload_value_tensor_kernel(value_type *value_buf, size_t *index_buf,
                                           value_type *dst_tensor, int emb_vec_size, size_t len) {
  size_t gid = blockIdx.x * blockDim.x + threadIdx.x;
  if (gid < len) {
    size_t src_offset = gid * emb_vec_size;
    size_t dst_offset = index_buf[gid] * emb_vec_size;
    for (int i = 0; i < emb_vec_size; i++) {
      dst_tensor[dst_offset + i] = value_buf[src_offset + i];
    }
  }
}

}  // namespace

template <typename TypeHashKey, typename TypeEmbeddingComp>
LocalizedSlotSparseEmbeddingOneHot<TypeHashKey, TypeEmbeddingComp>::
    LocalizedSlotSparseEmbeddingOneHot(
        const Tensors2<TypeHashKey> &train_row_offsets_tensors,
        const Tensors2<TypeHashKey> &train_value_tensors,
        const std::vector<std::shared_ptr<size_t>> &train_nnz_array,
        const Tensors2<TypeHashKey> &evaluate_row_offsets_tensors,
        const Tensors2<TypeHashKey> &evaluate_value_tensors,
        const std::vector<std::shared_ptr<size_t>> &evaluate_nnz_array,
<<<<<<< HEAD
        const SparseEmbeddingHashParams &embedding_params,
        const std::shared_ptr<ResourceManager> &resource_manager)
    : Base(train_row_offsets_tensors, train_value_tensors, train_nnz_array,
           evaluate_row_offsets_tensors, evaluate_value_tensors, evaluate_nnz_array,
           Embedding_t::LocalizedSlotSparseEmbeddingOneHot, embedding_params, resource_manager),
      slot_size_array_(embedding_params.slot_size_array) {
=======
        const SparseEmbeddingHashParams<TypeEmbeddingComp> &embedding_params,
        const std::string plan_file, const std::shared_ptr<ResourceManager> &resource_manager,
        bool use_cuda_graph, bool force_stats)
    : Base(train_row_offsets_tensors, train_value_tensors, train_nnz_array,
           evaluate_row_offsets_tensors, evaluate_value_tensors, evaluate_nnz_array,
           embedding_params, resource_manager),
      gpu_barrier_(resource_manager->get_local_gpu_count(), 
                   resource_manager->get_local_gpu_device_id_list()),
      use_cuda_graph_(use_cuda_graph),
      slot_size_array_(embedding_params.slot_size_array),
      force_stats_(force_stats) {
>>>>>>> 57c47079
  try {
    if (use_cuda_graph_) {
      size_t num_gpus_ = Base::get_resource_manager().get_local_gpu_count();
      train_fprop_graph_.resize(num_gpus_, cudaGraph_t());
      train_bprop_graph_.resize(num_gpus_, cudaGraph_t());
      eval_graph_.resize(num_gpus_, cudaGraph_t());

      train_fprop_instance_.resize(num_gpus_, cudaGraphExec_t());
      train_bprop_instance_.resize(num_gpus_, cudaGraphExec_t());
      eval_instance_.resize(num_gpus_, cudaGraphExec_t());
    }

    max_vocabulary_size_ = 0;
    for (size_t slot_size : slot_size_array_) {
      max_vocabulary_size_ += slot_size;
    }

    max_vocabulary_size_per_gpu_ =
        cal_max_voc_size_per_gpu(slot_size_array_, Base::get_resource_manager());

    MESSAGE_("max_vocabulary_size_per_gpu_=" + std::to_string(max_vocabulary_size_per_gpu_));

    CudaDeviceContext context;
    for (size_t id = 0; id < Base::get_resource_manager().get_local_gpu_count(); id++) {
      context.set_device(Base::get_local_gpu(id).get_device_id());

      size_t gid = Base::get_local_gpu(id).get_global_id();
      size_t slot_num_per_gpu =
          Base::get_slot_num() / Base::get_resource_manager().get_global_gpu_count() +
          ((gid < Base::get_slot_num() % Base::get_resource_manager().get_global_gpu_count()) ? 1
                                                                                              : 0);
      slot_num_per_gpu_.push_back(slot_num_per_gpu);

      size_t my_node = size_t(Base::get_resource_manager().get_process_id());
      size_t local_gpu_count = Base::get_resource_manager().get_local_gpu_count();
      size_t ngpus = Base::get_resource_manager().get_global_gpu_count();
      size_t num_nodes = Base::get_resource_manager().get_num_process();
      slot_num_per_node_ = Base::get_slot_num() / num_nodes;
      slot_num_per_node_ += (my_node < (Base::get_slot_num() % num_nodes)) ? 1 : 0;

      // new GeneralBuffer objects
      const std::shared_ptr<GeneralBuffer2<CudaAllocator>> &buf = Base::get_buffer(id);

      // new hash table value vectors
      {
        const std::shared_ptr<BufferBlock2<float>> &block = buf->create_block<float>();
        Tensors2<float> tensors;
        for (size_t i = 0; i < slot_size_array_.size(); i++) {
          if ((i % Base::get_resource_manager().get_global_gpu_count()) == gid) {
            Tensor2<float> tensor;
            block->reserve({slot_size_array_[i], Base::get_embedding_vec_size()}, &tensor);
            tensors.push_back(tensor);
          }
        }
        value_table_tensors_.push_back(tensors);
        hash_table_value_tensors_.push_back(block->as_tensor());
      }

      // list of top categories, from single iteration worth of data, so max size is same as
      // hash_table_value_index_ array
      {
        std::cout << "Initializing size_top_categories_ and top_categories.." << std::endl;
        Tensor2<size_t> tensor;
        buf->reserve({1, Base::get_universal_batch_size() * Base::get_max_feature_num()}, &tensor);
        size_top_categories_.push_back(0);
        top_categories_.push_back(tensor);
        // std::cout << "top_categories size : " << Base::get_universal_batch_size() *
        // Base::get_max_feature_num()
        // << std::endl;
      }

      // new hash table value_index that get() from HashTable
      {
        Tensor2<size_t> tensor;
        buf->reserve({1, Base::get_universal_batch_size() * Base::get_max_feature_num()}, &tensor);
        hash_value_index_tensors_.push_back(tensor);
      }

      // new embedding features reduced by hash table values(results of forward)
      {
        Tensor2<TypeEmbeddingComp> tensor;
        buf->reserve(
            {Base::get_universal_batch_size() * slot_num_per_gpu, Base::get_embedding_vec_size()},
            &tensor);
        embedding_feature_tensors_.push_back(tensor);
      }

      // new wgrad used by backward
      {
        Tensor2<TypeEmbeddingComp> tensor;
        buf->reserve(
            {Base::get_batch_size(true) * slot_num_per_gpu, Base::get_embedding_vec_size()},
            &tensor);
        wgrad_tensors_.push_back(tensor);
      }

      // new optimizer params used by update_params
      switch (Base::get_optimizer()) {
        case Optimizer_t::SGD:
          break;

        default:
          throw std::runtime_error(
              std::string("[HCDEBUG][ERROR] Runtime error: Invalid optimizer type\n"));
      }

      // the tenosrs for storing slot ids
      // TODO: init to -1 ?
      {
        Tensor2<size_t> tensor;
        buf->reserve({max_vocabulary_size_per_gpu_, 1}, &tensor);
        hash_table_slot_id_tensors_.push_back(tensor);
      }

      // temp tensors for all2all
      {
        Tensor2<TypeEmbeddingComp> tensor;
        buf->reserve({Base::get_universal_batch_size_per_gpu() * Base::get_slot_num(),
                      Base::get_embedding_vec_size()},
                     &tensor);
        all2all_tensors_.push_back(tensor);
      }
      {
        Tensor2<TypeEmbeddingComp> tensor;
        buf->reserve({Base::get_universal_batch_size() * Base::get_slot_num(),
                      Base::get_embedding_vec_size()},
                     &tensor);
        utest_forward_temp_tensors_.push_back(tensor);
      }
      {
        Tensor2<TypeEmbeddingComp> tensor;
        buf->reserve({Base::get_batch_size_per_gpu(true) * Base::get_slot_num(),
                      Base::get_embedding_vec_size()},
                     &tensor);
        utest_all2all_tensors_.push_back(tensor);
      }
      {
        Tensor2<TypeEmbeddingComp> tensor;
        buf->reserve({Base::get_batch_size_per_gpu(true) * Base::get_slot_num(),
                      Base::get_embedding_vec_size()},
                     &tensor);
        utest_reorder_tensors_.push_back(tensor);
      }
      {
        Tensor2<TypeEmbeddingComp> tensor;
        buf->reserve(
            {Base::get_batch_size(true) * Base::get_slot_num(), Base::get_embedding_vec_size()},
            &tensor);
        utest_backward_temp_tensors_.push_back(tensor);
      }
      {
        Tensor2<uint32_t> tensor;
        buf->reserve({1, slot_num_per_gpu}, &tensor);
        mapping_offsets_per_gpu_tensors_.push_back(tensor);
      }

#if defined(NCCL_A2A) && defined(ENABLE_MPI)
      if (Base::get_resource_manager().get_device_layout() == DeviceMap::NODE_FIRST) {
        for (size_t id = 0; id < Base::get_resource_manager().get_local_gpu_count(); id++) {
          Tensor2<TypeEmbeddingComp> tensor;
          buf->reserve({Base::get_batch_size_per_lane(true), slot_num_per_node_,
                        Base::get_embedding_vec_size()},
                       &tensor);
          train_intra_a2a_output_vec_.push_back(tensor);

          buf->reserve({Base::get_batch_size_per_lane(false), slot_num_per_node_,
                        Base::get_embedding_vec_size()},
                       &tensor);
          evaluate_intra_a2a_output_vec_.push_back(tensor);
        }
      }
#endif

// init GenenralBuffers to do real allocation
#ifndef NDEBUG
      std::cout << " max_feature_num_:" << Base::get_max_feature_num() << std::endl;
#endif

    }  // end of for(int id = 0; id < Base::get_local_gpu_count(); id++)

#pragma omp parallel num_threads(Base::get_resource_manager().get_local_gpu_count())
    {
      size_t id = omp_get_thread_num();
      CudaDeviceContext context(Base::get_local_gpu(id).get_device_id());
      Base::get_buffer(id)->allocate();
      CK_CUDA_THROW_(cudaStreamSynchronize(Base::get_local_gpu(id).get_stream()));
    }

#ifdef ENABLE_MPI
    CK_MPI_THROW_(MPI_Barrier(MPI_COMM_WORLD));
#endif

    // get the mapping table between local value_index and input value_index
    for (size_t id = 0; id < Base::get_resource_manager().get_local_gpu_count(); id++) {
      context.set_device(Base::get_local_gpu(id).get_device_id());
      uint32_t slot_sizes_prefix_sum = 0;
      uint32_t slot_sizes_prefix_sum_local = 0;
      int slot_num = 0;
      for (size_t i = 0; i < slot_size_array_.size(); i++) {
        size_t global_id = Base::get_local_gpu(id).get_global_id();
        size_t slot_size = slot_size_array_[i];
        if (i % Base::get_resource_manager().get_global_gpu_count() == global_id) {
          uint32_t mapping_offset = slot_sizes_prefix_sum - slot_sizes_prefix_sum_local;
          CK_CUDA_THROW_(cudaMemcpy(&((mapping_offsets_per_gpu_tensors_[id].get_ptr())[slot_num]),
                                    &mapping_offset, sizeof(uint32_t), cudaMemcpyHostToDevice));
          slot_sizes_prefix_sum_local += slot_size;
          slot_num++;
        }
        slot_sizes_prefix_sum += slot_size;
      }
    }

    // Check whether the P2P access can be enabled
    if (Base::get_resource_manager().get_local_gpu_count() > 1 &&
        !Base::get_resource_manager().all_p2p_enabled()) {
      throw std::runtime_error(
          std::string("[HCDEBUG][ERROR] Runtime error: Localized_slot_sparse_embedding_one_hot "
                      "cannot be used on machine without GPU peer2peer access support. \n"));
    }
<<<<<<< HEAD
#ifdef ENABLE_MPI
    {
      int num_processor;
      MPI_Comm_size(MPI_COMM_WORLD, &num_processor);
      if (num_processor > 1) {
        throw std::runtime_error(
            std::string("[HCDEBUG][ERROR] Runtime error: Localized_slot_sparse_embedding_one_hot "
                        "cannot support multi-node currently. \n"));
      }
    }
#endif
=======
>>>>>>> 57c47079

    std::shared_ptr<GeneralBuffer2<CudaManagedAllocator>> unified_buf =
        GeneralBuffer2<CudaManagedAllocator>::create();
    unified_buf->reserve({Base::get_resource_manager().get_local_gpu_count()},
                         &train_embedding_features_);
    unified_buf->reserve({Base::get_resource_manager().get_local_gpu_count()},
                         &evaluate_embedding_features_);

#if defined(NCCL_A2A) && defined(ENABLE_MPI)
    if (Base::get_resource_manager().get_device_layout() == DeviceMap::NODE_FIRST) {
      inter_node_hier_a2a = std::make_shared<InterNodeHierarchicalAlltoAll<TypeEmbeddingComp>>();
      inter_node_hier_a2a->init(&Base::get_resource_manager(), Base::get_slot_num(),
                                Base::get_batch_size(true), Base::get_batch_size(false),
                                Base::get_embedding_vec_size());

      unified_buf->reserve({Base::get_resource_manager().get_local_gpu_count()},
                           &train_intra_a2a_output_);
      unified_buf->reserve({Base::get_resource_manager().get_local_gpu_count()},
                           &evaluate_intra_a2a_output_);
    }
#endif
    unified_buf->allocate();

    for (size_t id = 0; id < Base::get_resource_manager().get_local_gpu_count(); id++) {
      train_embedding_features_.get_ptr()[id] = Base::get_output_tensors(true)[id].get_ptr();
      evaluate_embedding_features_.get_ptr()[id] = Base::get_output_tensors(false)[id].get_ptr();
#if defined(NCCL_A2A) && defined(ENABLE_MPI)
      if (Base::get_resource_manager().get_device_layout() == DeviceMap::NODE_FIRST) {
        train_intra_a2a_output_.get_ptr()[id] = train_intra_a2a_output_vec_[id].get_ptr();
        evaluate_intra_a2a_output_.get_ptr()[id] = evaluate_intra_a2a_output_vec_[id].get_ptr();
      }
#endif
    }

    functors_.sync_all_gpus(Base::get_resource_manager());
#ifdef ENABLE_MPI
    CK_MPI_THROW_(MPI_Barrier(MPI_COMM_WORLD));
#endif

    size_t global_gpu_count = Base::get_resource_manager().get_global_gpu_count();
    size_t local_gpu_count = Base::get_resource_manager().get_local_gpu_count();
    if (global_gpu_count > local_gpu_count) {
#if defined(NCCL_A2A) && defined(ENABLE_MPI)
      MESSAGE_("All2All Warmup Start");
      int warmup_iters = 5;
      for (int w = 0; w < warmup_iters; w++) {
        functors_.all2all_forward(Base::get_batch_size_per_gpu(true), Base::get_slot_num(),
                                  Base::get_embedding_vec_size(), embedding_feature_tensors_,
                                  all2all_tensors_, Base::get_resource_manager());
      }
      functors_.sync_all_gpus(Base::get_resource_manager());

      if (Base::get_resource_manager().get_device_layout() == DeviceMap::NODE_FIRST) {
        for (int w = 0; w < warmup_iters; w++) {
          inter_node_hier_a2a->fprop(true, train_intra_a2a_output_vec_, all2all_tensors_);
        }
      }
      functors_.sync_all_gpus(Base::get_resource_manager());
      MESSAGE_("All2All Warmup End");
#else
      throw std::runtime_error(
          std::string("[HCDEBUG][ERROR] LocalizedSlotSparseEmbeddingOneHot requires MPI and NCCL "
                      "A2A for multi-node"));
#endif
    }

  } catch (const std::runtime_error &rt_err) {
    std::cerr << rt_err.what() << std::endl;
    throw;
  }

  return;
}

template <typename TypeHashKey, typename TypeEmbeddingComp>
void LocalizedSlotSparseEmbeddingOneHot<TypeHashKey, TypeEmbeddingComp>::load_parameters(
<<<<<<< HEAD
    std::string sparse_model) {
  if (!fs::exists(sparse_model)) {
    CK_THROW_(Error_t::WrongInput, std::string("Error: folder ") + sparse_model + " doesn't exist");
  }
  const std::string key_file(sparse_model + "/" + sparse_model + ".key");
  const std::string slot_file(sparse_model + "/" + sparse_model + ".slot");
  const std::string vec_file(sparse_model + "/" + sparse_model + ".vec");

  std::ifstream key_stream(key_file, std::ifstream::binary);
  std::ifstream slot_stream(slot_file, std::ifstream::binary);
  std::ifstream vec_stream(vec_file, std::ifstream::binary);
  // check if file is opened successfully
  if (!vec_stream.is_open() || !key_stream.is_open() || !slot_stream.is_open()) {
    CK_THROW_(Error_t::WrongInput, "Error: file not open for reading");
  }

  size_t key_file_size_in_byte = fs::file_size(key_file);
  size_t slot_file_size_in_byte = fs::file_size(slot_file);
  size_t vec_file_size_in_byte = fs::file_size(vec_file);

  size_t key_size = sizeof(TypeHashKey);
  size_t slot_size = sizeof(size_t);
  size_t vec_size = sizeof(float) * Base::get_embedding_vec_size();
  size_t key_num = key_file_size_in_byte / key_size;
  size_t slot_num = slot_file_size_in_byte / slot_size;
  size_t vec_num = vec_file_size_in_byte / vec_size;

  if (key_num != vec_num || key_file_size_in_byte % key_size != 0 || vec_file_size_in_byte % vec_size != 0 ||
      key_num != slot_num || slot_file_size_in_byte % slot_size != 0) {
    CK_THROW_(Error_t::WrongInput, "Error: file size is not correct");
  }

  auto blobs_buff = GeneralBuffer2<CudaHostAllocator>::create();

  Tensor2<TypeHashKey> keys;
  blobs_buff->reserve({key_num}, &keys);

  Tensor2<size_t> slot_id;
  blobs_buff->reserve({slot_num}, &slot_id);

  Tensor2<float> embeddings;
  blobs_buff->reserve({vec_num, Base::get_embedding_vec_size()}, &embeddings);

  blobs_buff->allocate();

  TypeHashKey *key_ptr = keys.get_ptr();
  size_t *slot_id_ptr = slot_id.get_ptr();
  float *embedding_ptr = embeddings.get_ptr();

  key_stream.read(reinterpret_cast<char *>(key_ptr), key_file_size_in_byte);
  slot_stream.read(reinterpret_cast<char *>(slot_id_ptr), slot_file_size_in_byte);
  vec_stream.read(reinterpret_cast<char *>(embedding_ptr), vec_file_size_in_byte);

  load_parameters(keys, slot_id, embeddings, key_num, Base::get_embedding_vec_size(),
                  hash_table_value_tensors_, slot_size_array_, mapping_offsets_per_gpu_tensors_);
}

template <typename TypeHashKey, typename TypeEmbeddingComp>
void LocalizedSlotSparseEmbeddingOneHot<TypeHashKey, TypeEmbeddingComp>::load_parameters(
    BufferBag &buf_bag, size_t num) {
  const TensorBag2 &keys_bag = buf_bag.keys;
  const TensorBag2 &slot_id_bag = buf_bag.slot_id;
  const Tensor2<float> &embeddings = buf_bag.embedding;
  Tensor2<TypeHashKey> keys = Tensor2<TypeHashKey>::stretch_from(keys_bag);
  Tensor2<size_t> slot_id = Tensor2<size_t>::stretch_from(slot_id_bag);

  load_parameters(keys, slot_id, embeddings, num, Base::get_embedding_vec_size(),
                  hash_table_value_tensors_, slot_size_array_, mapping_offsets_per_gpu_tensors_);
}

template <typename TypeHashKey, typename TypeEmbeddingComp>
void LocalizedSlotSparseEmbeddingOneHot<TypeHashKey, TypeEmbeddingComp>::load_parameters(
    const Tensor2<TypeHashKey> &keys, const Tensor2<size_t> &slot_id,
    const Tensor2<float> &embeddings, size_t num, size_t embedding_vec_size,
=======
    std::istream &weight_stream, size_t embedding_vec_size,
>>>>>>> 57c47079
    Tensors2<float> &hash_table_value_tensors, const std::vector<size_t> &slot_sizes,
    const Tensors2<uint32_t> &mapping_offsets_per_gpu_tensors) {
  CudaDeviceContext context;
  if (keys.get_dimensions()[0] < num || embeddings.get_dimensions()[0] < num) {
    CK_THROW_(Error_t::WrongInput, "The rows of keys and embeddings are not consistent.");
  }

<<<<<<< HEAD
  const TypeHashKey *key_ptr = keys.get_ptr();
  const size_t *slot_id_ptr = slot_id.get_ptr();
  const float *embedding_ptr = embeddings.get_ptr();

=======
>>>>>>> 57c47079
  // define size
  size_t local_gpu_count = Base::get_resource_manager().get_local_gpu_count();
  size_t chunk_size = 1000;
  size_t tile_size = 1;  // must be 1, because we need to cal (key&local_gpu_count) to decide
                         // gpu_id for each <key,value>
  size_t hash_table_value_tile_size = tile_size * embedding_vec_size;
  size_t hash_table_value_tile_size_in_B = hash_table_value_tile_size * sizeof(float);
  size_t hash_table_value_chunk_size = hash_table_value_tile_size * chunk_size;
  size_t hash_table_value_chunk_size_in_B = hash_table_value_chunk_size * sizeof(float);
  size_t total_gpu_count = Base::get_resource_manager().get_global_gpu_count();

  // CAUSION: can not decide how many values for each GPU, so need to allocate enough memory for
  // each GPU allocate CPU/GPU memory for value/index chunk
  std::unique_ptr<float *[]> h_hash_table_value_chunk_per_gpu(new float *[local_gpu_count]);
  for (size_t id = 0; id < local_gpu_count; id++) {
    CK_CUDA_THROW_(
        cudaMallocHost(&h_hash_table_value_chunk_per_gpu[id], hash_table_value_chunk_size_in_B));
  }
  std::unique_ptr<float *[]> d_hash_table_value_chunk_per_gpu(new float *[local_gpu_count]);
  for (size_t id = 0; id < local_gpu_count; id++) {
    context.set_device(Base::get_local_gpu(id).get_device_id());
    CK_CUDA_THROW_(
        cudaMalloc(&d_hash_table_value_chunk_per_gpu[id], hash_table_value_chunk_size_in_B));
  }
  std::unique_ptr<size_t *[]> h_hash_table_index_chunk_per_gpu(new size_t *[local_gpu_count]);
  for (size_t id = 0; id < local_gpu_count; id++) {
    CK_CUDA_THROW_(
        cudaMallocHost(&h_hash_table_index_chunk_per_gpu[id], chunk_size * sizeof(size_t)));
  }
  std::unique_ptr<size_t *[]> d_hash_table_index_chunk_per_gpu(new size_t *[local_gpu_count]);
  for (size_t id = 0; id < local_gpu_count; id++) {
    context.set_device(Base::get_local_gpu(id).get_device_id());
    CK_CUDA_THROW_(cudaMalloc(&d_hash_table_index_chunk_per_gpu[id], chunk_size * sizeof(size_t)));
  }

  std::unique_ptr<size_t[]> tile_counter_in_chunk_per_gpu(new size_t[local_gpu_count]);
  memset(tile_counter_in_chunk_per_gpu.get(), 0, sizeof(size_t) * local_gpu_count);

  // The vector that store the relationship between slot_id and slot order on the specific GPU
  std::vector<size_t> local_slot_id(slot_sizes.size());
  std::vector<size_t> local_slot_num(local_gpu_count, 0);
  for (size_t i = 0; i < slot_sizes.size(); i++) {
    size_t gid = i % total_gpu_count;  // global GPU ID
    size_t id = Base::get_resource_manager().get_gpu_local_id_from_global_id(
        gid);  // local GPU ID (not gpudevice id)
    int dst_rank = Base::get_resource_manager().get_process_id_from_gpu_global_id(gid);  // node id
    if (Base::get_resource_manager().get_process_id() == dst_rank) {
      local_slot_id[i] = local_slot_num[id];
      local_slot_num[id]++;
    }
  }

  // Host buffer to keep mapping_offset
  std::vector<uint32_t *> h_mapping_offsets_per_gpu_tensors(local_gpu_count);
  for (size_t id = 0; id < local_gpu_count; id++) {
    context.set_device(Base::get_local_gpu(id).get_device_id());
    CK_CUDA_THROW_(cudaMallocHost(&h_mapping_offsets_per_gpu_tensors[id],
                                  local_slot_num[id] * sizeof(uint32_t)));
    // Copy the mapping offset from GPU to Host
    CK_CUDA_THROW_(cudaMemcpyAsync(h_mapping_offsets_per_gpu_tensors[id],
                    mapping_offsets_per_gpu_tensors[id].get_ptr(),
                    local_slot_num[id] * sizeof(uint32_t), cudaMemcpyDeviceToHost,
                    Base::get_local_gpu(id).get_stream()));
  }

  // sync wait
  functors_.sync_all_gpus(Base::get_resource_manager());

#ifdef ENABLE_MPI
  CK_MPI_THROW_(MPI_Barrier(MPI_COMM_WORLD));
#endif

  // do upload
  size_t loop_num = num / chunk_size;
  MESSAGE_("Start to upload embedding table file to GPUs, total loop_num: " +
           std::to_string(loop_num));
  for (size_t i = 0; i < loop_num; i++) {
    float *value_dst_buf;
    size_t *tensor_index_dst_buf;
    for (size_t k = 0; k < chunk_size; k++) {  // process a tile in each loop
      size_t slot_id = slot_id_ptr[i * chunk_size + k];
      size_t gid = slot_id % total_gpu_count;  // global GPU ID
      size_t id = Base::get_resource_manager().get_gpu_local_id_from_global_id(
          gid);  // local GPU ID (not gpudevice id)
      int dst_rank =
          Base::get_resource_manager().get_process_id_from_gpu_global_id(gid);  // node id

      if (Base::get_resource_manager().get_process_id() == dst_rank) {
<<<<<<< HEAD
        TypeHashKey tile_key = key_ptr[i * chunk_size + k];
=======
        TypeHashKey tile_key = *((TypeHashKey *)src_buf);
>>>>>>> 57c47079
        size_t tensor_index =
            tile_key - (h_mapping_offsets_per_gpu_tensors[id][local_slot_id[slot_id]]);

        // memcpy hash_table_value to corresponding GPU
        value_dst_buf = h_hash_table_value_chunk_per_gpu[id] +
                        tile_counter_in_chunk_per_gpu[id] * hash_table_value_tile_size;
        memcpy(value_dst_buf, embedding_ptr + (i * chunk_size + k) * embedding_vec_size,
               hash_table_value_tile_size_in_B);

        tensor_index_dst_buf =
            h_hash_table_index_chunk_per_gpu[id] + tile_counter_in_chunk_per_gpu[id];
        *tensor_index_dst_buf = tensor_index;
        tile_counter_in_chunk_per_gpu[id] += 1;
      } else {
        continue;
      }
    }  // end of for(int k = 0; k < (chunk_size * local_gpu_count); k++)

    // memcpy hash_table_slot_id and hash_table_value from CPU to GPU
    for (size_t id = 0; id < local_gpu_count; id++) {
      if (tile_counter_in_chunk_per_gpu[id] == 0) {
        continue;
      }

      context.set_device(Base::get_local_gpu(id).get_device_id());

      // Copy value buffer and tensor_index buffer to GPU
      size_t value_chunk_size = tile_counter_in_chunk_per_gpu[id] * hash_table_value_tile_size;
      float *src_buf_value = h_hash_table_value_chunk_per_gpu[id];
      float *dst_buf_value = d_hash_table_value_chunk_per_gpu[id];
      CK_CUDA_THROW_(cudaMemcpyAsync(dst_buf_value, src_buf_value, value_chunk_size * sizeof(float),
                                     cudaMemcpyHostToDevice, Base::get_local_gpu(id).get_stream()));
      size_t *src_buf_index = h_hash_table_index_chunk_per_gpu[id];
      size_t *dst_buf_index = d_hash_table_index_chunk_per_gpu[id];
      value_chunk_size = tile_counter_in_chunk_per_gpu[id];
      CK_CUDA_THROW_(cudaMemcpyAsync(dst_buf_index, src_buf_index,
                                     value_chunk_size * sizeof(size_t), cudaMemcpyHostToDevice,
                                     Base::get_local_gpu(id).get_stream()));

      // Call kernel to insert the value into embedding value tensor
      const size_t grid_size = (tile_counter_in_chunk_per_gpu[id] - 1) / 256 + 1;
      upload_value_tensor_kernel<<<grid_size, 256, 0, Base::get_local_gpu(id).get_stream()>>>(
          d_hash_table_value_chunk_per_gpu[id], d_hash_table_index_chunk_per_gpu[id],
          hash_table_value_tensors[id].get_ptr(), hash_table_value_tile_size,
          tile_counter_in_chunk_per_gpu[id]);
    }

    functors_.sync_all_gpus(Base::get_resource_manager());
#ifdef ENABLE_MPI
    CK_MPI_THROW_(MPI_Barrier(MPI_COMM_WORLD));
#endif

    // set counter value
    for (size_t id = 0; id < local_gpu_count; id++) {
      tile_counter_in_chunk_per_gpu[id] = 0;  // reset chunk counter to zero
    }
  }  // end of for(int i = 0; i < loop_num; i++)

  // std::cout << std::endl;

  // process the remaining data(less than a chunk)
<<<<<<< HEAD
  const size_t remain_loop_num = num - loop_num * chunk_size;
  float *value_dst_buf;
  size_t *tensor_index_dst_buf;
  for (size_t i = 0; i < remain_loop_num; i++) {  // process one tile in each loop

    size_t slot_id = slot_id_ptr[loop_num * chunk_size + i];
    size_t gid = slot_id % total_gpu_count;  // global GPU ID
    size_t id = Base::get_resource_manager().get_gpu_local_id_from_global_id(
        gid);  // local GPU ID (not gpudevice id)
    int dst_rank = Base::get_resource_manager().get_process_id_from_gpu_global_id(gid);  // node id
=======
  size_t remain_size_in_B = file_size_in_B - loop_num * hash_table_chunk_size_in_B;
  size_t remain_loop_num = remain_size_in_B / hash_table_tile_size_in_B;
  if (remain_loop_num) {
    MESSAGE_("Upload the remaining data");
    // read all the remaining data
    weight_stream.read((char *)hash_table_chunk, remain_size_in_B);

    char *src_buf = hash_table_chunk;
    float *value_dst_buf;
    size_t *tensor_index_dst_buf;
    for (size_t i = 0; i < remain_loop_num; i++) {  // process one tile in each loop

      size_t slot_id = *((size_t *)(src_buf + hash_table_key_tile_size_in_B));
      size_t gid = slot_id % total_gpu_count;  // global GPU ID
      size_t id = Base::get_resource_manager().get_gpu_local_id_from_global_id(
          gid);  // local GPU ID (not gpudevice id)
      int dst_rank =
          Base::get_resource_manager().get_process_id_from_gpu_global_id(gid);  // node id

      if (Base::get_resource_manager().get_process_id() == dst_rank) {
        TypeHashKey tile_key = *((TypeHashKey *)src_buf);
        size_t tensor_index =
            tile_key - (h_mapping_offsets_per_gpu_tensors[id][local_slot_id[slot_id]]);
>>>>>>> 57c47079

    if (Base::get_resource_manager().get_process_id() == dst_rank) {
      TypeHashKey tile_key = key_ptr[loop_num * chunk_size + i];
      size_t tensor_index =
          tile_key - (h_mapping_offsets_per_gpu_tensors[id][local_slot_id[slot_id]]);

      // memcpy hash_table_value to corresponding GPU
      value_dst_buf = h_hash_table_value_chunk_per_gpu[id] +
                      tile_counter_in_chunk_per_gpu[id] * hash_table_value_tile_size;
      memcpy(value_dst_buf, embedding_ptr + (loop_num * chunk_size + i) * embedding_vec_size,
             hash_table_value_tile_size_in_B);

      tensor_index_dst_buf =
          h_hash_table_index_chunk_per_gpu[id] + tile_counter_in_chunk_per_gpu[id];
      *tensor_index_dst_buf = tensor_index;
      tile_counter_in_chunk_per_gpu[id] += 1;

    } else {
      continue;
    }
  }

  // memcpy hash_table_slot_id and hash_table_value from CPU to GPU and insert into embedding
  // table
  for (size_t id = 0; id < local_gpu_count; id++) {
    if (tile_counter_in_chunk_per_gpu[id] == 0) {
      continue;
    }

<<<<<<< HEAD
    context.set_device(Base::get_local_gpu(id).get_device_id());
=======
    // sync wait
    functors_.sync_all_gpus(Base::get_resource_manager());
#ifdef ENABLE_MPI
    CK_MPI_THROW_(MPI_Barrier(MPI_COMM_WORLD));
#endif
>>>>>>> 57c47079

    // Copy value buffer and tensor_index buffer to GPU
    size_t value_chunk_size = tile_counter_in_chunk_per_gpu[id] * hash_table_value_tile_size;
    float *src_buf_value = h_hash_table_value_chunk_per_gpu[id];
    float *dst_buf_value = d_hash_table_value_chunk_per_gpu[id];
    CK_CUDA_THROW_(cudaMemcpyAsync(dst_buf_value, src_buf_value, value_chunk_size * sizeof(float),
                                   cudaMemcpyHostToDevice, Base::get_local_gpu(id).get_stream()));
    size_t *src_buf_index = h_hash_table_index_chunk_per_gpu[id];
    size_t *dst_buf_index = d_hash_table_index_chunk_per_gpu[id];
    value_chunk_size = tile_counter_in_chunk_per_gpu[id];
    CK_CUDA_THROW_(cudaMemcpyAsync(dst_buf_index, src_buf_index, value_chunk_size * sizeof(size_t),
                                   cudaMemcpyHostToDevice, Base::get_local_gpu(id).get_stream()));

    // Call kernel to insert the value into embedding value tensor
    const size_t grid_size = (tile_counter_in_chunk_per_gpu[id] - 1) / 256 + 1;
    upload_value_tensor_kernel<<<grid_size, 256, 0, Base::get_local_gpu(id).get_stream()>>>(
        d_hash_table_value_chunk_per_gpu[id], d_hash_table_index_chunk_per_gpu[id],
        hash_table_value_tensors[id].get_ptr(), hash_table_value_tile_size,
        tile_counter_in_chunk_per_gpu[id]);
  }

  // sync wait
  functors_.sync_all_gpus(Base::get_resource_manager());

  MESSAGE_("Done");

  // release resources
  for (size_t id = 0; id < local_gpu_count; id++) {
    context.set_device(Base::get_local_gpu(id).get_device_id());
    CK_CUDA_THROW_(cudaFree(d_hash_table_value_chunk_per_gpu[id]));
    CK_CUDA_THROW_(cudaFree(d_hash_table_index_chunk_per_gpu[id]));
  }
  for (size_t id = 0; id < local_gpu_count; id++) {
    CK_CUDA_THROW_(cudaFreeHost(h_hash_table_value_chunk_per_gpu[id]));
    CK_CUDA_THROW_(cudaFreeHost(h_hash_table_index_chunk_per_gpu[id]));
    CK_CUDA_THROW_(cudaFreeHost(h_mapping_offsets_per_gpu_tensors[id]));
  }
}

template <typename TypeHashKey, typename TypeEmbeddingComp>
void LocalizedSlotSparseEmbeddingOneHot<TypeHashKey, TypeEmbeddingComp>::dump_parameters(
<<<<<<< HEAD
    std::string sparse_model) const {
  dump_parameters(sparse_model, Base::get_embedding_vec_size(), hash_table_value_tensors_,
                  slot_size_array_);
}

template <typename TypeHashKey, typename TypeEmbeddingComp>
void LocalizedSlotSparseEmbeddingOneHot<TypeHashKey, TypeEmbeddingComp>::dump_parameters(
    BufferBag &buf_bag, size_t *num) const {
  TensorBag2 keys_bag = buf_bag.keys;
  TensorBag2 slot_id_bag = buf_bag.slot_id;
  Tensor2<float> &embeddings = buf_bag.embedding;
  Tensor2<TypeHashKey> keys = Tensor2<TypeHashKey>::stretch_from(keys_bag);
  Tensor2<size_t> slot_id = Tensor2<size_t>::stretch_from(slot_id_bag);

  dump_parameters(keys, slot_id, embeddings, num, Base::get_embedding_vec_size(),
                  hash_table_value_tensors_, slot_size_array_);
}

template <typename TypeHashKey, typename TypeEmbeddingComp>
void LocalizedSlotSparseEmbeddingOneHot<TypeHashKey, TypeEmbeddingComp>::dump_parameters(
    const std::string &sparse_model, size_t embedding_vec_size,
=======
    std::ostream &weight_stream, size_t embedding_vec_size,
>>>>>>> 57c47079
    const Tensors2<float> &hash_table_value_tensors, const std::vector<size_t> &slot_sizes) const {
  CudaDeviceContext context;
  size_t local_gpu_count = Base::get_resource_manager().get_local_gpu_count();

<<<<<<< HEAD
  if (!fs::exists(sparse_model)) {
    fs::create_directory(sparse_model);
  }
  const std::string key_file(sparse_model + "/" + sparse_model + ".key");
  const std::string slot_file(sparse_model + "/" + sparse_model + ".slot");
  const std::string vec_file(sparse_model + "/" + sparse_model + ".vec");

#ifdef ENABLE_MPI
  MPI_File key_fh, slot_fh, vec_fh;
  CK_MPI_THROW_(
    MPI_File_open(MPI_COMM_WORLD, key_file.c_str(), MPI_MODE_CREATE | MPI_MODE_WRONLY, MPI_INFO_NULL, &key_fh));
  CK_MPI_THROW_(
    MPI_File_open(MPI_COMM_WORLD, slot_file.c_str(), MPI_MODE_CREATE | MPI_MODE_WRONLY, MPI_INFO_NULL, &slot_fh));
  CK_MPI_THROW_(
    MPI_File_open(MPI_COMM_WORLD, vec_file.c_str(), MPI_MODE_CREATE | MPI_MODE_WRONLY, MPI_INFO_NULL, &vec_fh));
#else
  std::ofstream key_stream(key_file, std::ofstream::binary | std::ofstream::trunc);
  std::ofstream slot_stream(slot_file, std::ofstream::binary | std::ofstream::trunc);
  std::ofstream vec_stream(vec_file, std::ofstream::binary | std::ofstream::trunc);
  // check if the file is opened successfully
  if (!vec_stream.is_open() || !key_stream.is_open() || !slot_stream.is_open()) {
    CK_THROW_(Error_t::WrongInput, "Error: file not open for writing");
    return;
  }
#endif

  // memory allocation
  std::unique_ptr<size_t[]> count(new size_t[local_gpu_count]);
  size_t total_count = 0;

  for (size_t id = 0; id < local_gpu_count; id++) {
    context.set_device(Base::get_local_gpu(id).get_device_id());
    count[id] = 0;
    for (size_t i = 0; i < slot_sizes.size(); i++) {
      size_t global_id = Base::get_local_gpu(id).get_global_id();
      if ((i % Base::get_resource_manager().get_global_gpu_count()) == global_id) {
        count[id] += slot_sizes[i];
      }
    }
    total_count += count[id];
  }

  std::vector<size_t> offset_host(local_gpu_count, 0);
  std::exclusive_scan(count.get(), count.get() + local_gpu_count, offset_host.begin(), 0);

  TypeHashKey *h_hash_table_key;
  size_t *h_hash_table_slot_id;
  float *h_hash_table_value;
  CK_CUDA_THROW_(cudaMallocHost(&h_hash_table_key, total_count * sizeof(TypeHashKey)));
  CK_CUDA_THROW_(cudaMallocHost(&h_hash_table_slot_id, total_count * sizeof(size_t)));
  CK_CUDA_THROW_(cudaMallocHost(&h_hash_table_value, total_count * embedding_vec_size * sizeof(float)));

  std::unique_ptr<TypeHashKey *[]> d_hash_table_key(new TypeHashKey *[local_gpu_count]);
  std::unique_ptr<size_t *[]> d_hash_table_slot_id(new size_t *[local_gpu_count]);

  for (size_t id = 0; id < local_gpu_count; id++) {
    if (count[id] == 0) continue;
    context.set_device(Base::get_local_gpu(id).get_device_id());

    CK_CUDA_THROW_(cudaMalloc(&d_hash_table_key[id], count[id] * sizeof(TypeHashKey)));
    CK_CUDA_THROW_(cudaMalloc(&d_hash_table_slot_id[id], count[id] * sizeof(size_t)));
  }

  // Generate key and slot_id tensor, dump value tensor on GPU
  for (size_t id = 0; id < local_gpu_count; id++) {
    if (count[id] == 0) continue;
    context.set_device(Base::get_local_gpu(id).get_device_id());

    MESSAGE_("Rank" + std::to_string(Base::get_resource_manager().get_process_id()) +
             ": Dump embedding table from GPU" + std::to_string(id), true);

    // Loop for each slot
    size_t buffer_offset = 0;
    for (size_t i = 0; i < slot_sizes.size(); i++) {
      size_t global_id = Base::get_local_gpu(id).get_global_id();
      if ((i % Base::get_resource_manager().get_global_gpu_count()) == global_id) {
        // Generate key buffer
        size_t key_offset = 0;
        for (size_t j = 0; j < i; j++) {
          key_offset += slot_sizes[j];
        }
        functors_.memset_liner(d_hash_table_key[id] + buffer_offset, (TypeHashKey)key_offset,
                               (TypeHashKey)1, slot_sizes[i], Base::get_local_gpu(id).get_stream());

        // Generate slot_id
        functors_.memset_const(d_hash_table_slot_id[id] + buffer_offset, i, slot_sizes[i],
                               Base::get_local_gpu(id).get_stream());

        buffer_offset += slot_sizes[i];
      }
    }
    // Copy key buffer to host
    CK_CUDA_THROW_(cudaMemcpyAsync(h_hash_table_key + offset_host[id],
                                   d_hash_table_key[id],
                                   count[id] * sizeof(TypeHashKey), cudaMemcpyDeviceToHost,
                                   Base::get_local_gpu(id).get_stream()));
    // Copy value buffer to host
    CK_CUDA_THROW_(cudaMemcpyAsync(h_hash_table_value + offset_host[id] * embedding_vec_size,
                                   hash_table_value_tensors[id].get_ptr(),
                                   count[id] * embedding_vec_size * sizeof(float),
                                   cudaMemcpyDeviceToHost, Base::get_local_gpu(id).get_stream()));
    // Copy slot_id to host
    CK_CUDA_THROW_(cudaMemcpyAsync(h_hash_table_slot_id + offset_host[id],
                                   d_hash_table_slot_id[id],
                                   count[id] * sizeof(size_t), cudaMemcpyDeviceToHost,
                                   Base::get_local_gpu(id).get_stream()));
  }
  functors_.sync_all_gpus(Base::get_resource_manager());

  const size_t key_size = sizeof(TypeHashKey);
  const size_t slot_size = sizeof(size_t);
  const size_t vec_size = sizeof(float) * embedding_vec_size;

  // write sparse model to file
  MESSAGE_("Rank" + std::to_string(Base::get_resource_manager().get_process_id()) +
           ": Write hash table <key,value> pairs to file", true);
#ifdef ENABLE_MPI
  int my_rank = Base::get_resource_manager().get_process_id();
  int n_ranks = Base::get_resource_manager().get_num_process();

  std::vector<size_t> offset_per_rank(n_ranks, 0);
  CK_MPI_THROW_(MPI_Allgather(&total_count, sizeof(size_t), MPI_CHAR, offset_per_rank.data(),
                              sizeof(size_t), MPI_CHAR, MPI_COMM_WORLD));
  std::exclusive_scan(offset_per_rank.begin(), offset_per_rank.end(), offset_per_rank.begin(), 0);

  size_t key_offset = offset_per_rank[my_rank] * key_size;
  size_t slot_offset = offset_per_rank[my_rank] * slot_size;
  size_t vec_offset = offset_per_rank[my_rank] * vec_size;

  CK_MPI_THROW_(MPI_Barrier(MPI_COMM_WORLD));
  MPI_Status status;
  CK_MPI_THROW_(MPI_File_write_at(key_fh, key_offset, h_hash_table_key, total_count * key_size, MPI_CHAR, &status));
  CK_MPI_THROW_(MPI_File_write_at(slot_fh, slot_offset, h_hash_table_slot_id, total_count * slot_size, MPI_CHAR, &status));
  CK_MPI_THROW_(MPI_File_write_at(vec_fh, vec_offset, h_hash_table_value, total_count * vec_size, MPI_CHAR, &status));

  CK_MPI_THROW_(MPI_File_close(&key_fh));
  CK_MPI_THROW_(MPI_File_close(&slot_fh));
  CK_MPI_THROW_(MPI_File_close(&vec_fh));
#else
  key_stream.write(reinterpret_cast<char*>(h_hash_table_key), total_count * key_size);
  slot_stream.write(reinterpret_cast<char*>(h_hash_table_slot_id), total_count * slot_size);
  vec_stream.write(reinterpret_cast<char*>(h_hash_table_value), total_count * vec_size);
#endif
  MESSAGE_("Done");

  for (size_t id = 0; id < local_gpu_count; id++) {
    if (count[id] == 0) continue;
    context.set_device(Base::get_local_gpu(id).get_device_id());

    CK_CUDA_THROW_(cudaFree(d_hash_table_key[id]));
    CK_CUDA_THROW_(cudaFree(d_hash_table_slot_id[id]));
  }
  CK_CUDA_THROW_(cudaFreeHost(h_hash_table_key));
  CK_CUDA_THROW_(cudaFreeHost(h_hash_table_slot_id));
  CK_CUDA_THROW_(cudaFreeHost(h_hash_table_value));
}

template <typename TypeHashKey, typename TypeEmbeddingComp>
void LocalizedSlotSparseEmbeddingOneHot<TypeHashKey, TypeEmbeddingComp>::dump_parameters(
    Tensor2<TypeHashKey> &keys, Tensor2<size_t> &slot_id, Tensor2<float> &embeddings, size_t *num,
    size_t embedding_vec_size, const Tensors2<float> &hash_table_value_tensors,
    const std::vector<size_t> &slot_sizes) const {
  TypeHashKey *key_ptr = keys.get_ptr();
  size_t *slot_id_ptr = slot_id.get_ptr();
  float *embedding_ptr = embeddings.get_ptr();

  size_t local_gpu_count = Base::get_resource_manager().get_local_gpu_count();

=======
>>>>>>> 57c47079
  // memory allocation
  std::unique_ptr<size_t[]> count(new size_t[local_gpu_count]);
  size_t max_count = 0;
  size_t total_count = 0;

  CudaDeviceContext context;
  for (size_t id = 0; id < local_gpu_count; id++) {
    context.set_device(Base::get_local_gpu(id).get_device_id());
    count[id] = 0;
    for (size_t i = 0; i < slot_sizes.size(); i++) {
      size_t global_id = Base::get_local_gpu(id).get_global_id();
      if ((i % Base::get_resource_manager().get_global_gpu_count()) == global_id) {
        count[id] += slot_sizes[i];
      }
    }
    max_count = max(max_count, count[id]);
    total_count += count[id];
  }

#ifdef ENABLE_MPI
  CK_MPI_THROW_(
      MPI_Allreduce(MPI_IN_PLACE, &max_count, 1, MPI_UNSIGNED_LONG, MPI_MAX, MPI_COMM_WORLD));
#endif

  /*if (total_count > (size_t)vocabulary_size) {
    CK_THROW_(Error_t::WrongInput,
              "Error: required download size is larger than hash table vocabulary_size");
  }*/

  std::unique_ptr<TypeHashKey *[]> h_hash_table_key(new TypeHashKey *[local_gpu_count]);
  std::unique_ptr<TypeHashKey *[]> d_hash_table_key(new TypeHashKey *[local_gpu_count]);
  std::unique_ptr<size_t *[]> h_hash_table_slot_id(new size_t *[local_gpu_count]);
  std::unique_ptr<size_t *[]> d_hash_table_slot_id(new size_t *[local_gpu_count]);
  std::unique_ptr<float *[]> h_hash_table_value(new float *[local_gpu_count]);
  for (size_t id = 0; id < local_gpu_count; id++) {
    if (count[id] == 0) {
      continue;
    }

    context.set_device(Base::get_local_gpu(id).get_device_id());

    CK_CUDA_THROW_(cudaMallocHost(&h_hash_table_key[id], count[id] * sizeof(TypeHashKey)));
    CK_CUDA_THROW_(cudaMalloc(&d_hash_table_key[id], count[id] * sizeof(TypeHashKey)));
    CK_CUDA_THROW_(cudaMallocHost(&h_hash_table_slot_id[id], count[id] * sizeof(size_t)));
    CK_CUDA_THROW_(cudaMalloc(&d_hash_table_slot_id[id], count[id] * sizeof(size_t)));
    CK_CUDA_THROW_(cudaMallocHost(&h_hash_table_value[id], count[id] * embedding_vec_size * sizeof(float)));
  }

  // Generate key and slot_id tensor, dump value tensor on GPU
  for (size_t id = 0; id < local_gpu_count; id++) {
    if (count[id] == 0) {
      continue;
    }

    MESSAGE_("Rank" + std::to_string(Base::get_resource_manager().get_process_id()) +
<<<<<<< HEAD
             ": Dump embedding table from GPU" + std::to_string(id),
						 true);
=======
             ": Dump embedding table from GPU" + std::to_string(id));
>>>>>>> 57c47079

    context.set_device(Base::get_local_gpu(id).get_device_id());

    // Loop for each slot
    size_t buffer_offset = 0;
    for (size_t i = 0; i < slot_sizes.size(); i++) {
      size_t global_id = Base::get_local_gpu(id).get_global_id();
      if ((i % Base::get_resource_manager().get_global_gpu_count()) == global_id) {
        // Generate key buffer
        size_t key_offset = 0;
        for (size_t j = 0; j < i; j++) {
          key_offset += slot_sizes[j];
        }
        functors_.memset_liner(d_hash_table_key[id] + buffer_offset, (TypeHashKey)key_offset,
                               (TypeHashKey)1, slot_sizes[i], Base::get_local_gpu(id).get_stream());

        // Generate slot_id
        functors_.memset_const(d_hash_table_slot_id[id] + buffer_offset, i, slot_sizes[i],
                               Base::get_local_gpu(id).get_stream());

        buffer_offset += slot_sizes[i];
      }
    }
    // Copy key buffer to host
    CK_CUDA_THROW_(cudaMemcpyAsync(h_hash_table_key[id], d_hash_table_key[id],
                                   count[id] * sizeof(TypeHashKey), cudaMemcpyDeviceToHost,
                                   Base::get_local_gpu(id).get_stream()));
    // Copy value buffer to host
    CK_CUDA_THROW_(cudaMemcpyAsync(h_hash_table_value[id], hash_table_value_tensors[id].get_ptr(),
                                   count[id] * embedding_vec_size * sizeof(float),
                                   cudaMemcpyDeviceToHost, Base::get_local_gpu(id).get_stream()));
    // Copy slot_id to host
    CK_CUDA_THROW_(cudaMemcpyAsync(h_hash_table_slot_id[id], d_hash_table_slot_id[id],
                                   count[id] * sizeof(size_t), cudaMemcpyDeviceToHost,
                                   Base::get_local_gpu(id).get_stream()));
  }

  // sync wait
  functors_.sync_all_gpus(Base::get_resource_manager());

<<<<<<< HEAD
=======
#ifdef ENABLE_MPI
  const int base_tag = 0xed;
  CK_MPI_THROW_(MPI_Barrier(MPI_COMM_WORLD));
#endif
>>>>>>> 57c47079
  // TODO: could be optimized ???
  // one pair in the file includes <key,slot_id,value>
  size_t key_size = sizeof(TypeHashKey);
  size_t slot_id_size = sizeof(size_t);
  size_t value_size = sizeof(float) * embedding_vec_size;

  size_t offset = 0;
  for (size_t id = 0; id < local_gpu_count; id++) {
    for (unsigned int k = 0; k < count[id]; k++) {
      memcpy(key_ptr + offset, h_hash_table_key[id] + k, key_size);
      memcpy(slot_id_ptr + offset, h_hash_table_slot_id[id] + k, slot_id_size);
      memcpy(embedding_ptr + offset * embedding_vec_size,
             h_hash_table_value[id] + k * embedding_vec_size, value_size);
      offset += 1;
    }
<<<<<<< HEAD

    MESSAGE_("Write hash table <key,slot_id,value> pairs to file");
=======
    if (Base::get_resource_manager().is_master_process()) {
      MESSAGE_("Rank" + std::to_string(Base::get_resource_manager().get_process_id()) +
               ": Write hash table <key,value> pairs to file");
      weight_stream.write(file_buf.get(), size_in_B);
    }
#ifdef ENABLE_MPI
    else {
      MESSAGE_("Rank" + std::to_string(Base::get_resource_manager().get_process_id()) +
               ": Send hash table <key,value> pairs on GPU" + std::to_string(id) +
               " to master node  ");
      int tag = (id << 8) | base_tag;
      CK_MPI_THROW_(MPI_Send(file_buf.get(), size_in_B, MPI_CHAR,
                             Base::get_resource_manager().get_master_process_id(), tag,
                             MPI_COMM_WORLD));
    }
#endif
  }

#ifdef ENABLE_MPI
  if (Base::get_resource_manager().is_master_process()) {
    for (int r = 1; r < Base::get_resource_manager().get_num_process(); r++) {
      for (size_t id = 0; id < local_gpu_count; id++) {
        MESSAGE_("Rank" + std::to_string(Base::get_resource_manager().get_process_id()) +
                 ": Recv hash table <key,value> pairs from rank" + std::to_string(r) + " on GPU" +
                 std::to_string(id) + ", and write to file ");
        int tag = (id << 8) | base_tag;
        MPI_Status status;
        CK_MPI_THROW_(MPI_Probe(r, tag, MPI_COMM_WORLD, &status));
        int size_in_B;
        CK_MPI_THROW_(MPI_Get_count(&status, MPI_CHAR, &size_in_B));
        CK_MPI_THROW_(MPI_Recv(file_buf.get(), size_in_B, MPI_CHAR, r, tag, MPI_COMM_WORLD,
                               MPI_STATUS_IGNORE));
        weight_stream.write(file_buf.get(), size_in_B);
      }
    }
>>>>>>> 57c47079
  }

  *num = offset;

  for (size_t id = 0; id < local_gpu_count; id++) {
    if (count[id] == 0) {
      continue;
    }

    context.set_device(Base::get_local_gpu(id).get_device_id());

    CK_CUDA_THROW_(cudaFreeHost(h_hash_table_key[id]));
    CK_CUDA_THROW_(cudaFree(d_hash_table_key[id]));
    CK_CUDA_THROW_(cudaFreeHost(h_hash_table_slot_id[id]));
    CK_CUDA_THROW_(cudaFree(d_hash_table_slot_id[id]));
    CK_CUDA_THROW_(cudaFreeHost(h_hash_table_value[id]));
  }

  return;
}

template <typename TypeHashKey, typename TypeEmbeddingComp>
void LocalizedSlotSparseEmbeddingOneHot<TypeHashKey, TypeEmbeddingComp>::init_embedding(
    const std::vector<size_t> slot_sizes, size_t embedding_vec_size,
    std::vector<Tensors2<float>> &hash_table_value_tensors,
    Tensors2<size_t> &hash_table_slot_id_tensors) {
  size_t local_gpu_count = Base::get_resource_manager().get_local_gpu_count();
  size_t total_gpu_count = Base::get_resource_manager().get_global_gpu_count();

#ifndef NDEBUG
  MESSAGE_("local_gpu_count=" + std::to_string(local_gpu_count) +
           ", total_gpu_count=" + std::to_string(total_gpu_count));
#endif

#pragma omp parallel num_threads(Base::get_resource_manager().get_local_gpu_count())
  {
    size_t id = omp_get_thread_num();
    size_t device_id = Base::get_local_gpu(id).get_device_id();
    size_t global_id = Base::get_local_gpu(id).get_global_id();

#ifndef NDEBUG
    MESSAGE_("id=" + std::to_string(id) + ", device_id=" + std::to_string(device_id) +
             ", global_id=" + std::to_string(global_id));
#endif

    functors_.init_embedding_per_gpu(global_id, total_gpu_count, slot_sizes, embedding_vec_size,
                                     hash_table_value_tensors[id], hash_table_slot_id_tensors[id],
                                     Base::get_local_gpu(id));

    CK_CUDA_THROW_(cudaStreamSynchronize(Base::get_local_gpu(id).get_stream()));
    MESSAGE_("gpu" + std::to_string(id) + " init embedding done");
  }

  return;
}

template <typename TypeHashKey, typename TypeEmbeddingComp>
void LocalizedSlotSparseEmbeddingOneHot<TypeHashKey, TypeEmbeddingComp>::reset() {
  CudaDeviceContext context;
  for (size_t i = 0; i < Base::get_resource_manager().get_local_gpu_count(); i++) {
    functors_.init_embedding_per_gpu(
        Base::get_local_gpu(i).get_global_id(), Base::get_resource_manager().get_global_gpu_count(),
        slot_size_array_, Base::get_embedding_vec_size(), value_table_tensors_[i],
        hash_table_slot_id_tensors_[i], Base::get_local_gpu(i));
  }

  for (size_t i = 0; i < Base::get_resource_manager().get_local_gpu_count(); i++) {
    CK_CUDA_THROW_(cudaStreamSynchronize(Base::get_local_gpu(i).get_stream()));
  }
}

template class LocalizedSlotSparseEmbeddingOneHot<unsigned int, float>;
template class LocalizedSlotSparseEmbeddingOneHot<long long, float>;
template class LocalizedSlotSparseEmbeddingOneHot<unsigned int, __half>;
template class LocalizedSlotSparseEmbeddingOneHot<long long, __half>;

}  // namespace HugeCTR<|MERGE_RESOLUTION|>--- conflicted
+++ resolved
@@ -53,26 +53,16 @@
         const Tensors2<TypeHashKey> &evaluate_row_offsets_tensors,
         const Tensors2<TypeHashKey> &evaluate_value_tensors,
         const std::vector<std::shared_ptr<size_t>> &evaluate_nnz_array,
-<<<<<<< HEAD
         const SparseEmbeddingHashParams &embedding_params,
         const std::shared_ptr<ResourceManager> &resource_manager)
     : Base(train_row_offsets_tensors, train_value_tensors, train_nnz_array,
            evaluate_row_offsets_tensors, evaluate_value_tensors, evaluate_nnz_array,
            Embedding_t::LocalizedSlotSparseEmbeddingOneHot, embedding_params, resource_manager),
-      slot_size_array_(embedding_params.slot_size_array) {
-=======
-        const SparseEmbeddingHashParams<TypeEmbeddingComp> &embedding_params,
-        const std::string plan_file, const std::shared_ptr<ResourceManager> &resource_manager,
-        bool use_cuda_graph, bool force_stats)
-    : Base(train_row_offsets_tensors, train_value_tensors, train_nnz_array,
-           evaluate_row_offsets_tensors, evaluate_value_tensors, evaluate_nnz_array,
-           embedding_params, resource_manager),
       gpu_barrier_(resource_manager->get_local_gpu_count(), 
                    resource_manager->get_local_gpu_device_id_list()),
       use_cuda_graph_(use_cuda_graph),
       slot_size_array_(embedding_params.slot_size_array),
       force_stats_(force_stats) {
->>>>>>> 57c47079
   try {
     if (use_cuda_graph_) {
       size_t num_gpus_ = Base::get_resource_manager().get_local_gpu_count();
@@ -292,7 +282,6 @@
           std::string("[HCDEBUG][ERROR] Runtime error: Localized_slot_sparse_embedding_one_hot "
                       "cannot be used on machine without GPU peer2peer access support. \n"));
     }
-<<<<<<< HEAD
 #ifdef ENABLE_MPI
     {
       int num_processor;
@@ -304,8 +293,6 @@
       }
     }
 #endif
-=======
->>>>>>> 57c47079
 
     std::shared_ptr<GeneralBuffer2<CudaManagedAllocator>> unified_buf =
         GeneralBuffer2<CudaManagedAllocator>::create();
@@ -382,7 +369,6 @@
 
 template <typename TypeHashKey, typename TypeEmbeddingComp>
 void LocalizedSlotSparseEmbeddingOneHot<TypeHashKey, TypeEmbeddingComp>::load_parameters(
-<<<<<<< HEAD
     std::string sparse_model) {
   if (!fs::exists(sparse_model)) {
     CK_THROW_(Error_t::WrongInput, std::string("Error: folder ") + sparse_model + " doesn't exist");
@@ -457,9 +443,6 @@
 void LocalizedSlotSparseEmbeddingOneHot<TypeHashKey, TypeEmbeddingComp>::load_parameters(
     const Tensor2<TypeHashKey> &keys, const Tensor2<size_t> &slot_id,
     const Tensor2<float> &embeddings, size_t num, size_t embedding_vec_size,
-=======
-    std::istream &weight_stream, size_t embedding_vec_size,
->>>>>>> 57c47079
     Tensors2<float> &hash_table_value_tensors, const std::vector<size_t> &slot_sizes,
     const Tensors2<uint32_t> &mapping_offsets_per_gpu_tensors) {
   CudaDeviceContext context;
@@ -467,13 +450,10 @@
     CK_THROW_(Error_t::WrongInput, "The rows of keys and embeddings are not consistent.");
   }
 
-<<<<<<< HEAD
   const TypeHashKey *key_ptr = keys.get_ptr();
   const size_t *slot_id_ptr = slot_id.get_ptr();
   const float *embedding_ptr = embeddings.get_ptr();
 
-=======
->>>>>>> 57c47079
   // define size
   size_t local_gpu_count = Base::get_resource_manager().get_local_gpu_count();
   size_t chunk_size = 1000;
@@ -562,11 +542,7 @@
           Base::get_resource_manager().get_process_id_from_gpu_global_id(gid);  // node id
 
       if (Base::get_resource_manager().get_process_id() == dst_rank) {
-<<<<<<< HEAD
         TypeHashKey tile_key = key_ptr[i * chunk_size + k];
-=======
-        TypeHashKey tile_key = *((TypeHashKey *)src_buf);
->>>>>>> 57c47079
         size_t tensor_index =
             tile_key - (h_mapping_offsets_per_gpu_tensors[id][local_slot_id[slot_id]]);
 
@@ -628,7 +604,6 @@
   // std::cout << std::endl;
 
   // process the remaining data(less than a chunk)
-<<<<<<< HEAD
   const size_t remain_loop_num = num - loop_num * chunk_size;
   float *value_dst_buf;
   size_t *tensor_index_dst_buf;
@@ -639,31 +614,6 @@
     size_t id = Base::get_resource_manager().get_gpu_local_id_from_global_id(
         gid);  // local GPU ID (not gpudevice id)
     int dst_rank = Base::get_resource_manager().get_process_id_from_gpu_global_id(gid);  // node id
-=======
-  size_t remain_size_in_B = file_size_in_B - loop_num * hash_table_chunk_size_in_B;
-  size_t remain_loop_num = remain_size_in_B / hash_table_tile_size_in_B;
-  if (remain_loop_num) {
-    MESSAGE_("Upload the remaining data");
-    // read all the remaining data
-    weight_stream.read((char *)hash_table_chunk, remain_size_in_B);
-
-    char *src_buf = hash_table_chunk;
-    float *value_dst_buf;
-    size_t *tensor_index_dst_buf;
-    for (size_t i = 0; i < remain_loop_num; i++) {  // process one tile in each loop
-
-      size_t slot_id = *((size_t *)(src_buf + hash_table_key_tile_size_in_B));
-      size_t gid = slot_id % total_gpu_count;  // global GPU ID
-      size_t id = Base::get_resource_manager().get_gpu_local_id_from_global_id(
-          gid);  // local GPU ID (not gpudevice id)
-      int dst_rank =
-          Base::get_resource_manager().get_process_id_from_gpu_global_id(gid);  // node id
-
-      if (Base::get_resource_manager().get_process_id() == dst_rank) {
-        TypeHashKey tile_key = *((TypeHashKey *)src_buf);
-        size_t tensor_index =
-            tile_key - (h_mapping_offsets_per_gpu_tensors[id][local_slot_id[slot_id]]);
->>>>>>> 57c47079
 
     if (Base::get_resource_manager().get_process_id() == dst_rank) {
       TypeHashKey tile_key = key_ptr[loop_num * chunk_size + i];
@@ -693,15 +643,7 @@
       continue;
     }
 
-<<<<<<< HEAD
-    context.set_device(Base::get_local_gpu(id).get_device_id());
-=======
-    // sync wait
-    functors_.sync_all_gpus(Base::get_resource_manager());
-#ifdef ENABLE_MPI
-    CK_MPI_THROW_(MPI_Barrier(MPI_COMM_WORLD));
-#endif
->>>>>>> 57c47079
+    context.set_device(Base::get_local_gpu(id).get_device_id());
 
     // Copy value buffer and tensor_index buffer to GPU
     size_t value_chunk_size = tile_counter_in_chunk_per_gpu[id] * hash_table_value_tile_size;
@@ -743,7 +685,6 @@
 
 template <typename TypeHashKey, typename TypeEmbeddingComp>
 void LocalizedSlotSparseEmbeddingOneHot<TypeHashKey, TypeEmbeddingComp>::dump_parameters(
-<<<<<<< HEAD
     std::string sparse_model) const {
   dump_parameters(sparse_model, Base::get_embedding_vec_size(), hash_table_value_tensors_,
                   slot_size_array_);
@@ -765,14 +706,10 @@
 template <typename TypeHashKey, typename TypeEmbeddingComp>
 void LocalizedSlotSparseEmbeddingOneHot<TypeHashKey, TypeEmbeddingComp>::dump_parameters(
     const std::string &sparse_model, size_t embedding_vec_size,
-=======
-    std::ostream &weight_stream, size_t embedding_vec_size,
->>>>>>> 57c47079
     const Tensors2<float> &hash_table_value_tensors, const std::vector<size_t> &slot_sizes) const {
   CudaDeviceContext context;
   size_t local_gpu_count = Base::get_resource_manager().get_local_gpu_count();
 
-<<<<<<< HEAD
   if (!fs::exists(sparse_model)) {
     fs::create_directory(sparse_model);
   }
@@ -941,8 +878,6 @@
 
   size_t local_gpu_count = Base::get_resource_manager().get_local_gpu_count();
 
-=======
->>>>>>> 57c47079
   // memory allocation
   std::unique_ptr<size_t[]> count(new size_t[local_gpu_count]);
   size_t max_count = 0;
@@ -998,12 +933,8 @@
     }
 
     MESSAGE_("Rank" + std::to_string(Base::get_resource_manager().get_process_id()) +
-<<<<<<< HEAD
              ": Dump embedding table from GPU" + std::to_string(id),
 						 true);
-=======
-             ": Dump embedding table from GPU" + std::to_string(id));
->>>>>>> 57c47079
 
     context.set_device(Base::get_local_gpu(id).get_device_id());
 
@@ -1044,13 +975,6 @@
   // sync wait
   functors_.sync_all_gpus(Base::get_resource_manager());
 
-<<<<<<< HEAD
-=======
-#ifdef ENABLE_MPI
-  const int base_tag = 0xed;
-  CK_MPI_THROW_(MPI_Barrier(MPI_COMM_WORLD));
-#endif
->>>>>>> 57c47079
   // TODO: could be optimized ???
   // one pair in the file includes <key,slot_id,value>
   size_t key_size = sizeof(TypeHashKey);
@@ -1066,46 +990,8 @@
              h_hash_table_value[id] + k * embedding_vec_size, value_size);
       offset += 1;
     }
-<<<<<<< HEAD
 
     MESSAGE_("Write hash table <key,slot_id,value> pairs to file");
-=======
-    if (Base::get_resource_manager().is_master_process()) {
-      MESSAGE_("Rank" + std::to_string(Base::get_resource_manager().get_process_id()) +
-               ": Write hash table <key,value> pairs to file");
-      weight_stream.write(file_buf.get(), size_in_B);
-    }
-#ifdef ENABLE_MPI
-    else {
-      MESSAGE_("Rank" + std::to_string(Base::get_resource_manager().get_process_id()) +
-               ": Send hash table <key,value> pairs on GPU" + std::to_string(id) +
-               " to master node  ");
-      int tag = (id << 8) | base_tag;
-      CK_MPI_THROW_(MPI_Send(file_buf.get(), size_in_B, MPI_CHAR,
-                             Base::get_resource_manager().get_master_process_id(), tag,
-                             MPI_COMM_WORLD));
-    }
-#endif
-  }
-
-#ifdef ENABLE_MPI
-  if (Base::get_resource_manager().is_master_process()) {
-    for (int r = 1; r < Base::get_resource_manager().get_num_process(); r++) {
-      for (size_t id = 0; id < local_gpu_count; id++) {
-        MESSAGE_("Rank" + std::to_string(Base::get_resource_manager().get_process_id()) +
-                 ": Recv hash table <key,value> pairs from rank" + std::to_string(r) + " on GPU" +
-                 std::to_string(id) + ", and write to file ");
-        int tag = (id << 8) | base_tag;
-        MPI_Status status;
-        CK_MPI_THROW_(MPI_Probe(r, tag, MPI_COMM_WORLD, &status));
-        int size_in_B;
-        CK_MPI_THROW_(MPI_Get_count(&status, MPI_CHAR, &size_in_B));
-        CK_MPI_THROW_(MPI_Recv(file_buf.get(), size_in_B, MPI_CHAR, r, tag, MPI_COMM_WORLD,
-                               MPI_STATUS_IGNORE));
-        weight_stream.write(file_buf.get(), size_in_B);
-      }
-    }
->>>>>>> 57c47079
   }
 
   *num = offset;

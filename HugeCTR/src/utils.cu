--- conflicted
+++ resolved
@@ -22,13 +22,9 @@
 template <typename TIN, typename TOUT>
 void convert_array_on_device(TOUT *out, const TIN *in, size_t num_elements,
                              const cudaStream_t &stream) {
-<<<<<<< HEAD
-  convert_array<<<(num_elements - 1) / 1024 + 1, 1024, 0, stream>>>(out, in, num_elements);
-=======
   if (num_elements > 0) {
     convert_array<<<(num_elements - 1) / 1024 + 1, 1024, 0, stream>>>(out, in, num_elements);
   }
->>>>>>> 37d7eab5
 }
 
 template void convert_array_on_device<long long, int>(int *, const long long *, size_t,

/*
 * Copyright (c) 2020, NVIDIA CORPORATION.
 *
 * Licensed under the Apache License, Version 2.0 (the "License");
 * you may not use this file except in compliance with the License.
 * You may obtain a copy of the License at
 *
 *     http://www.apache.org/licenses/LICENSE-2.0
 *
 * Unless required by applicable law or agreed to in writing, software
 * distributed under the License is distributed on an "AS IS" BASIS,
 * WITHOUT WARRANTIES OR CONDITIONS OF ANY KIND, either express or implied.
 * See the License for the specific language governing permissions and
 * limitations under the License.
 */

#include <loss.hpp>
#include <utils.cuh>
#include <vector>

namespace HugeCTR {

namespace {

template <typename T>
__forceinline__ __device__ void atomic_global_sum_div(T val, T *acc, float div) {
  val = warpReduceSum(val);
  if (threadIdx.x % warpSize == 0) {
    atomicAdd(acc, (T)(val / div));
  }
  return;
}

}  // namespace

template <typename T>
Loss<T>::Loss(const Tensor2<float> &label_tensor, const Tensor2<T> &input_tensor,
              const Tensor2<float> &loss_tensor, const std::shared_ptr<Regularizer<T>> &regularizer,
              const std::shared_ptr<GPUResource> &gpu_resource, int total_gpu_count, float scaler)
    : regularizer_(regularizer),
      gpu_resource_(gpu_resource),
      total_gpu_count_(total_gpu_count),
      scaler_(scaler) {
  label_tensors_.push_back(label_tensor);
  input_tensors_.push_back(input_tensor);
  loss_tensors_.push_back(loss_tensor);
}

template <typename T>
void Loss<T>::compute(bool is_train) {
  Tensor2<T> &input_tensor = get_input_tensors(is_train)[0];
  const auto &input_dim = input_tensor.get_dimensions();
  int batch_size = input_dim[0];
  compute(is_train, batch_size);
}

// Note: current_batchsize here is the batchsize on this device
template <typename T>
void Loss<T>::compute(bool is_train, long long current_batchsize) {
  CudaDeviceContext context(get_device_id());
  PROFILE_RECORD("compute.start", get_gpu().get_stream(), false);
  Tensor2<T> &input_tensor = get_input_tensors(is_train)[0];
  const Tensor2<float> &label_tensor = get_label_tensors(is_train)[0];
  Tensor2<float> &loss_tensor = loss_tensors_[0];

  const auto &input_dim = input_tensor.get_dimensions();
  const auto &label_dim = label_tensor.get_dimensions();

  int batch_size = input_dim[0];
  int feature_dim = input_dim[1];

  T *input = input_tensor.get_ptr();
  const float *label = label_tensor.get_ptr();
  float *loss = loss_tensor.get_ptr();

  float rterm = 0.0f;
  if (regularizer_) {
    regularizer_->compute_rterm();
    rterm = regularizer_->get_rterm();
  }

  if (current_batchsize > batch_size && current_batchsize < 0) {
    CK_THROW_(Error_t::WrongInput, "current_batchsize > batch_size && current_batchsize < 0");
  }

  do_compute(input, label, loss, current_batchsize, feature_dim, scaler_, rterm, is_train,
             get_gpu().get_stream());
  if (is_train) {
    // once current_batchsize < batch_size in train we set the rest dgrad to 0
    if (current_batchsize < batch_size) {
<<<<<<< HEAD
      CK_CUDA_THROW_(cudaMemsetAsync(
            input + current_batchsize * feature_dim, 0,
            (batch_size - current_batchsize) * feature_dim * sizeof(T),
            get_gpu().get_stream()));
=======
      cudaMemsetAsync(input + current_batchsize * feature_dim, 0,
                      (batch_size - current_batchsize) * feature_dim * sizeof(T),
                      get_gpu().get_stream());
>>>>>>> 57c47079
    }
  }

  if (is_train && regularizer_) {
    regularizer_->initialize_wgrad();
  }
  PROFILE_RECORD("compute.stop", get_gpu().get_stream(), false);

#ifndef NDEBUG
  CK_CUDA_THROW_(cudaDeviceSynchronize());
  CK_CUDA_THROW_(cudaGetLastError());
#endif
}

template <typename T>
CrossEntropyLoss<T>::CrossEntropyLoss(const Tensor2<float> &label_tensor,
                                      const Tensor2<T> &input_tensor,
                                      const Tensor2<float> &loss_tensor,
                                      const std::shared_ptr<Regularizer<T>> &regularizer,
                                      const std::shared_ptr<GPUResource> &gpu_resource,
                                      int total_gpu_count, float scaler)
    : Loss<T>(label_tensor, input_tensor, loss_tensor, regularizer, gpu_resource, total_gpu_count,
              scaler) {
  const auto &input_dim = input_tensor.get_dimensions();
  const auto &label_dim = label_tensor.get_dimensions();
  int feature_dim = input_dim[1];

  if (feature_dim != 2)
    CK_THROW_(Error_t::WrongInput, "The feature dimension of CE loss input should be 2");
  if (input_dim[0] != label_dim[0])
    CK_THROW_(Error_t::WrongInput, "The batch sizes of input tensor and label tensor are not same");
}

// Suppose we use one thread to calculate one sample
template <typename T>
__global__ void CrossEntropy_Kernel(T *input, const float *label, float *cel_loss, int batch_size,
                                    int total_gpu_count, int feature_dim, float scaler, float rterm,
                                    bool is_train) {
  int tid = threadIdx.x;
  extern __shared__ float loss_s[];

  loss_s[tid] = 0.0f;

  float z0_exp, z1_exp, a0, a1;
  int id1, id2;

  for (int i = tid; i < batch_size; i += blockDim.x) {
    id1 = i * feature_dim;
    id2 = i * feature_dim + 1;
    z0_exp = exp((double)input[id1]);
    z1_exp = exp((double)input[id2]);

    a0 = z0_exp / (z0_exp + z1_exp);
    a1 = z1_exp / (z0_exp + z1_exp);

    bool no_click = label[i] < 0.5f;

    if (is_train) {
      // calculate the grad
      input[id1] = (a0 - (no_click ? 1.0f : 0.0f)) / batch_size * scaler / total_gpu_count;
      input[id2] = (a1 - (!no_click ? 1.0f : 0.0f)) / batch_size * scaler / total_gpu_count;
    }

    loss_s[tid] += -1 * log(no_click ? a0 : a1);
  }
  __syncthreads();

  float loss_tmp = 0.0f;

  if (tid == 0) {
    for (int i = 0; i < blockDim.x; ++i) loss_tmp += loss_s[i];
    cel_loss[0] = loss_tmp / batch_size + rterm;
  }
}

template <typename T>
void CrossEntropyLoss<T>::do_compute(T *input, const float *label, float *loss, int batch_size,
                                     int feature_dim, float scaler, float rterm, bool is_train,
                                     cudaStream_t stream) {
  int block_size = min(batch_size, 1024);
  size_t smem_size = block_size * sizeof(float);
  if (block_size > 0) {
    CrossEntropy_Kernel<<<1, block_size, smem_size, stream>>>(input, label, loss, batch_size,
                                                              Loss<T>::get_total_gpu_count(),
                                                              feature_dim, scaler, rterm, is_train);
  }
}

template <typename T>
BinaryCrossEntropyLoss<T>::BinaryCrossEntropyLoss(
    const Tensor2<float> &label_tensor, const Tensor2<T> &input_tensor,
    const Tensor2<float> &loss_tensor, const std::shared_ptr<Regularizer<T>> &regularizer,
    const std::shared_ptr<GPUResource> &gpu_resource, int total_gpu_count, float scaler)
    : Loss<T>(label_tensor, input_tensor, loss_tensor, regularizer, gpu_resource, total_gpu_count,
              scaler) {
  const auto &input_dim = input_tensor.get_dimensions();
  int feature_dim = input_dim[1];
  if (feature_dim != 1)
    CK_THROW_(Error_t::WrongInput, "The feature dimension of BCE loss input should be 1");
}

// Suppose we use one thread to calculate one sample
template <typename T>
__global__ void BinaryCrossEntropy_Kernel(T *input, const float *label, float *bce_loss,
                                          float scaler, int batch_size, int total_gpu_count,
                                          float rterm, bool is_train) {
  int tid = blockIdx.x * blockDim.x + threadIdx.x;
  float val = 0.0f;
  if (tid < batch_size) {
    const float x = input[tid];
    const float y = label[tid];
    if (x >= 0) {
      float exp_neg_x = exp(-x);
      input[tid] = is_train
                     ? ((1 - y) - exp_neg_x / (1 + exp_neg_x)) * scaler / (float)batch_size /
                           total_gpu_count
                     : 1 / (1 + exp_neg_x);
      val = x * (1 - y) + log(1 + exp_neg_x);
    } else {
      float exp_x = exp(x);
      input[tid] = is_train
                     ? (-y + exp_x / (1 + exp_x)) * scaler / (float)batch_size / total_gpu_count
                     : exp_x / (exp_x + 1);
      val = -x * y + log(1 + exp_x);
    }
  }
  
  float ret = blockReduceSum(val);
  if (tid < batch_size) {
    if (threadIdx.x == 0) {
      ret = (blockIdx.x == 0) ? ret / batch_size + rterm : ret / batch_size;
      atomicAdd(bce_loss, ret);
    }
  }
}
template <typename T>
void BinaryCrossEntropyLoss<T>::do_compute(T *input, const float *label, float *loss,
                                           int batch_size, int feature_dim, float scaler,
                                           float rterm, bool is_train, cudaStream_t stream) {
  int block_size = 512;
  int grid_size = (batch_size + block_size - 1) / block_size;
  if (grid_size > 0) {
    cudaMemsetAsync(loss, 0, sizeof(float), stream);
    BinaryCrossEntropy_Kernel<<<grid_size, block_size, 0, stream>>>(
        input, label, loss, scaler, batch_size, Loss<T>::get_total_gpu_count(), rterm, is_train);
  }
}

__forceinline__ __device__ __host__ float cross_entropy_loss(float x, float y) {
  float loss = 0.f;
  if (x >= 0) {
    float exp_neg_x = exp(-x);
    loss = x * (1 - y) + log(1 + exp_neg_x);
  } else {
    float exp_x = exp(x);
    loss = -x * y + log(1 + exp_x);
  }
  return -loss;
}

__forceinline__ __device__ __host__ float cross_entropy_loss_backward(float x, float y) {
  float grad = 0.f;
  if (x >= 0) {
    float exp_neg_x = exp(-x);
    grad = ((1 - y) - exp_neg_x / (1 + exp_neg_x));
  } else {
    float exp_x = exp(x);
    grad = (-y + exp_x / (1 + exp_x));
  }
  return grad;
}

template <typename T>
__global__ void MultiCrossEntropy_Kernel(T *input, const float *label, const float *target_weight,
                                         float *bce_loss, int batchsize, int total_gpu_count,
                                         int labels_per_sample, float scaler, float rterm,
                                         bool is_train) {
  int tid = threadIdx.x + blockDim.x * blockIdx.x;
  int num_threads = blockDim.x * gridDim.x;
  float loss_s = 0.f;
  const int size = batchsize * labels_per_sample;
  for (int i = tid; i < size; i += num_threads) {
    int target_weight_idx = i % labels_per_sample;
    const float x = input[i];
    const float y = label[i];
    float loss =
        (label[i] < -0.5) ? 0.f : (target_weight[target_weight_idx] * cross_entropy_loss(x, y));
    loss_s += loss;
    if (is_train) {
      input[i] = (label[i] < -0.5) ? 0.f : (target_weight[target_weight_idx] *
                                            cross_entropy_loss_backward(x, y) / size * scaler /
                                            total_gpu_count);
    }
  }

  atomic_global_sum_div(-loss_s, bce_loss, size);
  if (tid == 0) {
    atomicAdd(bce_loss, rterm);
  }
  return;
}

template <typename T>
void MultiCrossEntropyLoss<T>::do_compute(T *input, const float *label, float *loss, int batch_size,
                                          int feature_dim, float scaler, float rterm, bool is_train,
                                          cudaStream_t stream) {
  int labels_per_sample = feature_dim;
  CK_CUDA_THROW_(cudaMemsetAsync(loss, 0, Loss<T>::get_loss_tensors()[0].get_size_in_bytes(), stream));

  const int BLOCK_SIZE = 256;
  const int GRID_SIZE = min(40, (batch_size * labels_per_sample - 1) / BLOCK_SIZE);
  float *target_weight = target_weight_.get_ptr();
  MultiCrossEntropy_Kernel<<<GRID_SIZE, BLOCK_SIZE, 0, stream>>>(
      input, label, target_weight, loss, batch_size, Loss<T>::get_total_gpu_count(),
      labels_per_sample, scaler, rterm, is_train);
}

template <typename T>
MultiCrossEntropyLoss<T>::MultiCrossEntropyLoss(const Tensor2<float> &label_tensor,
                                                const Tensor2<T> &input_tensor,
                                                const Tensor2<float> &loss_tensor,
                                                const std::shared_ptr<Regularizer<T>> &regularizer,
                                                const std::vector<float> &target_weight,
                                                const std::shared_ptr<GPUResource> &gpu_resource,
                                                int total_gpu_count, float scaler)
    : Loss<T>(label_tensor, input_tensor, loss_tensor, regularizer, gpu_resource, total_gpu_count,
              scaler) {
  if (label_tensor.get_dimensions().size() != 2 || input_tensor.get_dimensions().size() != 2 ||
      label_tensor.get_dimensions()[0] != input_tensor.get_dimensions()[0] ||
      label_tensor.get_dimensions()[1] != input_tensor.get_dimensions()[1]) {
    CK_THROW_(Error_t::WrongInput, "Format of input tensor and label tensor don't match");
  }
  // verify the length of target_weight
  if (target_weight.size() != input_tensor.get_dimensions()[1]) {
    CK_THROW_(Error_t::WrongInput, "target_weight.size() != input_tensor.get_dims()[0]");
  }

  // load target_weight to internal Tensor
  std::shared_ptr<GeneralBuffer2<CudaAllocator>> internal_buff =
      GeneralBuffer2<CudaAllocator>::create();
  std::vector<size_t> twdim = {1, label_tensor.get_dimensions()[1]};
  internal_buff->reserve(twdim, &target_weight_);

  CudaDeviceContext context(Loss<T>::get_device_id());
  internal_buff->allocate();
  CK_CUDA_THROW_(cudaMemcpy(target_weight_.get_ptr(), target_weight.data(),
                            target_weight_.get_size_in_bytes(), cudaMemcpyHostToDevice));

  return;
}

template class Loss<__half>;
template class Loss<float>;
template class MultiCrossEntropyLoss<__half>;
template class MultiCrossEntropyLoss<float>;
template class CrossEntropyLoss<__half>;
template class CrossEntropyLoss<float>;
template class BinaryCrossEntropyLoss<__half>;
template class BinaryCrossEntropyLoss<float>;

}  // namespace HugeCTR<|MERGE_RESOLUTION|>--- conflicted
+++ resolved
@@ -88,16 +88,10 @@
   if (is_train) {
     // once current_batchsize < batch_size in train we set the rest dgrad to 0
     if (current_batchsize < batch_size) {
-<<<<<<< HEAD
       CK_CUDA_THROW_(cudaMemsetAsync(
             input + current_batchsize * feature_dim, 0,
             (batch_size - current_batchsize) * feature_dim * sizeof(T),
             get_gpu().get_stream()));
-=======
-      cudaMemsetAsync(input + current_batchsize * feature_dim, 0,
-                      (batch_size - current_batchsize) * feature_dim * sizeof(T),
-                      get_gpu().get_stream());
->>>>>>> 57c47079
     }
   }
 

/*
 * Copyright (c) 2019, NVIDIA CORPORATION.
 *
 * Licensed under the Apache License, Version 2.0 (the "License");
 * you may not use this file except in compliance with the License.
 * You may obtain a copy of the License at
 *
 *     http://www.apache.org/licenses/LICENSE-2.0
 *
 * Unless required by applicable law or agreed to in writing, software
 * distributed under the License is distributed on an "AS IS" BASIS,
 * WITHOUT WARRANTIES OR CONDITIONS OF ANY KIND, either express or implied.
 * See the License for the specific language governing permissions and
 * limitations under the License.
 */

#include "HugeCTR/include/parser.hpp"
#include "HugeCTR/include/device_map.hpp"
#include "HugeCTR/include/layer.hpp"
#include "HugeCTR/include/layers/batch_norm_layer.hpp"
#include "HugeCTR/include/layers/concat_layer.hpp"
#include "HugeCTR/include/layers/elu_layer.hpp"
#include "HugeCTR/include/layers/fully_connected_layer.hpp"
#include "HugeCTR/include/layers/relu_layer.hpp"
#include "HugeCTR/include/layers/reshape_layer.hpp"
#include "HugeCTR/include/layers/slice_layer.hpp"
#include "HugeCTR/include/loss.hpp"
#include "HugeCTR/include/optimizers/adam_optimizer.hpp"
#include "HugeCTR/include/optimizers/momentum_sgd.hpp"
#include "HugeCTR/include/optimizers/nesterov_optimizer.hpp"

#ifdef ENABLE_MPI
#include <mpi.h>
#endif

namespace HugeCTR {

#define HAS_KEY_(j_in, key_in)                                          \
  do {                                                                  \
    const nlohmann::json& j__ = (j_in);                                 \
    const std::string& key__ = (key_in);                                \
    if (j__.find(key__) == j__.end())                                   \
      CK_THROW_(Error_t::WrongInput, "[Parser] No Such Key: " + key__); \
  } while (0)

#define CK_SIZE_(j_in, j_size)                                                                  \
  do {                                                                                          \
    const nlohmann::json& j__ = (j_in);                                                         \
    if (j__.size() != (j_size)) CK_THROW_(Error_t::WrongInput, "[Parser] Array size is wrong"); \
  } while (0)

#define FIND_AND_ASSIGN_INT_KEY(out, json)      \
  do {                                          \
    out = 0;                                    \
    if (json.find(#out) != json.end()) {        \
      out = json.find(#out).value().get<int>(); \
    }                                           \
  } while (0)

#define FIND_AND_ASSIGN_STRING_KEY(out, json)           \
  do {                                                  \
    out.clear();                                        \
    if (json.find(#out) != json.end()) {                \
      out = json.find(#out).value().get<std::string>(); \
    }                                                   \
  } while (0)

static const std::map<std::string, Optimizer_t> OPTIMIZER_TYPE_MAP = {
    {"Adam", Optimizer_t::Adam},
    {"MomentumSGD", Optimizer_t::MomentumSGD},
    {"Nesterov", Optimizer_t::Nesterov}};

bool has_key_(const nlohmann::json& j_in, const std::string& key_in) {
  if (j_in.find(key_in) == j_in.end()) {
    return false;
  } else {
    return true;
  }
}

inline const nlohmann::json& get_json(const nlohmann::json& json, const std::string key) {
  HAS_KEY_(json, key);
  return json.find(key).value();
}

template <typename T>
inline T get_value_from_json(const nlohmann::json& json, const std::string key) {
  HAS_KEY_(json, key);
  auto value = json.find(key).value();
  CK_SIZE_(value, 1);
  return value.get<T>();
}

void assign_first_tensor(std::map<std::string, std::shared_ptr<Tensor<float>>>& tensor_list,
                         const nlohmann::json& j_array,
                         const std::shared_ptr<Tensor<float>>& in_tensor) {
  // get the top of embedding layer
  auto tensor_name = get_value_from_json<std::string>(j_array[0], "top");
  auto p = tensor_list.emplace(tensor_name, in_tensor);
  if (p.second == false) {
    CK_THROW_(Error_t::WrongInput, "Tensor insert failed");
  }
}

struct InputOutputInfo {
<<<<<<< HEAD
  std::vector<Tensor<float>*> input;
  std::vector<std::string> output;
=======
  std::shared_ptr<Tensor<float>> input;
  std::string output;
>>>>>>> a5d5db7d
};

std::vector<std::string> get_layer_names(const nlohmann::json& json) {
  std::vector<std::string> layer_names;
  if(json.is_array()) {
    for(auto j : json) {
      layer_names.push_back(j.get<std::string>());
    }
  }
  else {
    layer_names.push_back(json.get<std::string>());
  }

  return layer_names;
}

InputOutputInfo get_input_tensor_and_output_name(
<<<<<<< HEAD
    const nlohmann::json& json, std::map<std::string, Tensor<float>*> tensor_list) {
=======
    const nlohmann::json& json, std::map<std::string, std::shared_ptr<Tensor<float>>> tensor_list) {
  auto bottom_str = get_value_from_json<std::string>(json, "bottom");
  auto top_str = get_value_from_json<std::string>(json, "top");
>>>>>>> a5d5db7d

  auto bottom = get_json(json, "bottom");
  std::vector<std::string> bottom_strs = get_layer_names(bottom);

<<<<<<< HEAD
  auto top = get_json(json, "top");
  std::vector<std::string> top_strs = get_layer_names(top);
=======
  std::shared_ptr<Tensor<float>> tensor_ptr;
  if (!find_item_in_map(tensor_ptr, bottom_str, tensor_list)) {
    CK_THROW_(Error_t::WrongInput, "No such bottom: " + bottom_str);
  }
>>>>>>> a5d5db7d

  std::vector<Tensor<float>*> bottom_tensors;
  for(auto& bstr : bottom_strs) {
    for(auto& tstr : top_strs) {
      if (bstr == tstr) {
        CK_THROW_(Error_t::WrongInput, "bottom and top include a same layer name");
      }
    }
    Tensor<float>* tensor = nullptr;
    if (!find_item_in_map(&tensor, bstr, tensor_list)) {
      CK_THROW_(Error_t::WrongInput, "No such bottom: " + bstr);
    }
    bottom_tensors.push_back(tensor);
  }
  return {bottom_tensors, top_strs};
}

struct TensorPair {
  std::shared_ptr<Tensor<float>> tensor;
  std::string name;
};

<<<<<<< HEAD
void add_tensor_to_network(TensorPair& output_tensor_pair,
                           std::map<std::string, Tensor<float>*>& tensor_list,
                           std::vector<Tensor<float>*>& tensors) {
  auto p = tensor_list.insert(
      std::pair<std::string, Tensor<float>*>(output_tensor_pair.name, output_tensor_pair.tensor));
=======
void add_tensor_to_network(const TensorPair& output_tensor_pair,
                           std::map<std::string, std::shared_ptr<Tensor<float>>>& tensor_list,
                           Tensors<float>& tensors) {
  auto p = tensor_list.emplace(output_tensor_pair.name, output_tensor_pair.tensor);
>>>>>>> a5d5db7d

  if (p.second == false) {
    CK_THROW_(Error_t::WrongInput, "Tensor insert failed");
  }
  tensors.push_back(output_tensor_pair.tensor);
}

OptParams get_optimizer_param(const nlohmann::json& j_optimizer) {
  // create optimizer
  auto optimizer_name = get_value_from_json<std::string>(j_optimizer, "type");
  Optimizer_t optimizer_type;
  if (!find_item_in_map(optimizer_type, optimizer_name, OPTIMIZER_TYPE_MAP)) {
    CK_THROW_(Error_t::WrongInput, "No such optimizer: " + optimizer_name);
  }

  OptHyperParams opt_hyper_params;
  memset(&opt_hyper_params, 0, sizeof(opt_hyper_params));
  OptParams opt_params;

  switch (optimizer_type) {
    case Optimizer_t::Adam: {
      auto j_hparam = get_json(j_optimizer, "adam_hparam");
      auto alpha = get_value_from_json<float>(j_hparam, "alpha");
      auto beta1 = get_value_from_json<float>(j_hparam, "beta1");
      auto beta2 = get_value_from_json<float>(j_hparam, "beta2");
      auto epsilon = get_value_from_json<float>(j_hparam, "epsilon");
      opt_hyper_params.adam.beta1 = beta1;
      opt_hyper_params.adam.beta2 = beta2;
      opt_hyper_params.adam.epsilon = epsilon;
      opt_params = {0, alpha, opt_hyper_params};
      break;
    }
    case Optimizer_t::MomentumSGD: {
      auto j_hparam = get_json(j_optimizer, "momentum_sgd_hparam");
      auto learning_rate = get_value_from_json<float>(j_hparam, "learning_rate");
      auto momentum_factor = get_value_from_json<float>(j_hparam, "momentum_factor");
      opt_hyper_params.momentum.factor = momentum_factor;
      opt_params = {1, learning_rate, opt_hyper_params};
      break;
    }
    case Optimizer_t::Nesterov: {
      auto j_hparam = get_json(j_optimizer, "nesterov_hparam");
      auto learning_rate = get_value_from_json<float>(j_hparam, "learning_rate");
      auto momentum_factor = get_value_from_json<float>(j_hparam, "momentum_factor");
      opt_hyper_params.nesterov.mu = momentum_factor;
      opt_params = {2, learning_rate, opt_hyper_params};
      break;
    }
    default:
      assert(!"Error: no such optimizer && should never get here!");
  }
  return opt_params;
}
/*
 * Create single network
 *
 */
Network* create_network(const nlohmann::json& j_array, const nlohmann::json& j_optimizer,
                        const std::shared_ptr<Tensor<float>>& in_tensor,
                        const std::shared_ptr<Tensor<float>>& label_tensor, int batch_size,
                        int device_id, const std::shared_ptr<const GPUResource>& gpu_resource) {
  const std::map<std::string, Layer_t> LAYER_TYPE_MAP = {
      {"BatchNorm", Layer_t::BatchNorm},
      {"BinaryCrossEntropyLoss", Layer_t::BinaryCrossEntropyLoss},
      {"Concat", Layer_t::Concat},
      {"CrossEntropyLoss", Layer_t::CrossEntropyLoss},
      {"ELU", Layer_t::ELU},
      {"InnerProduct", Layer_t::InnerProduct},
      {"MultiCrossEntropyLoss", Layer_t::MultiCrossEntropyLoss},
      {"ReLU", Layer_t::ReLU},
      {"Reshape", Layer_t::Reshape},
      {"Slice", Layer_t::Slice},
  };

  std::unique_ptr<Network> network(
      new Network(in_tensor, label_tensor, batch_size, device_id, gpu_resource, false));
  std::map<std::string, std::shared_ptr<Tensor<float>>> tensor_list;

  assign_first_tensor(tensor_list, j_array, in_tensor);

  auto& tensors = network->tensors_;
  auto& layers = network->layers_;
  const auto& blobs_buff = network->blobs_buff_;
  const auto& weight_buff = network->weight_buff_;
  const auto& wgrad_buff = network->wgrad_buff_;
  auto& loss_tensor = network->loss_tensor_;
  auto& loss = network->loss_;

  assert(tensors.empty());
  assert(layers.empty());

  for (unsigned int i = 1; i < j_array.size(); i++) {
    const nlohmann::json& j = j_array[i];
    const auto layer_type_name = get_value_from_json<std::string>(j, "type");

    Layer_t layer_type;
    if (!find_item_in_map(layer_type, layer_type_name, LAYER_TYPE_MAP)) {
      CK_THROW_(Error_t::WrongInput, "No such layer: " + layer_type_name);
    }
    auto input_output_info = get_input_tensor_and_output_name(j, tensor_list);
    std::vector<TensorPair> output_tensor_pairs;

    switch (layer_type) {
      case Layer_t::BatchNorm: {
<<<<<<< HEAD
        auto bn_in_tensor = input_output_info.input[0];
        // establish out tensor
        std::vector<int> tmp_dim;
        Tensor<float>* out_tensor = new Tensor<float>(
            tmp_dim = {batch_size, (bn_in_tensor->get_dims())[1]}, blobs_buff, TensorFormat_t::HW);
        output_tensor_pairs.push_back({out_tensor, input_output_info.output[0]});
=======
        const auto& bn_in_tensor = input_output_info.input;
        // establish out tensor
        std::shared_ptr<Tensor<float>> bn_out_tensor(new Tensor<float>(
            {batch_size, (bn_in_tensor->get_dims())[1]}, blobs_buff, TensorFormat_t::HW));
        output_tensor_pair.tensor = bn_out_tensor;
>>>>>>> a5d5db7d

        // get BN params
        auto j_bn_hparam = get_json(j, "bn_param");
        auto is_training = get_value_from_json<bool>(j_bn_hparam, "is_training");
        auto factor = get_value_from_json<float>(j_bn_hparam, "factor");
        auto eps = get_value_from_json<float>(j_bn_hparam, "eps");

        BatchNormLayer::Params params = {is_training, factor, eps};
<<<<<<< HEAD
        layers.push_back(new BatchNormLayer(weight_buff, wgrad_buff, *bn_in_tensor, *out_tensor,
                                            params, *(gpu_resource->get_cudnn_handle_ptr()),
                                            device_id));
        break;
      }
      case Layer_t::BinaryCrossEntropyLoss: {
        auto binary_cross_entropy_loss_in_tensor = input_output_info.input[0];
        std::vector<int> tmp_dim;
        loss_tensor = new Tensor<float>(tmp_dim = {1, 1}, blobs_buff, TensorFormat_t::HW);
        loss = new BinaryCrossEntropyLoss(const_cast<Tensor<float>&>(label_tensor),
                                          *binary_cross_entropy_loss_in_tensor, *loss_tensor,
                                          device_id);
=======
        layers.emplace_back(new BatchNormLayer(weight_buff, wgrad_buff, bn_in_tensor, bn_out_tensor,
                                               params, gpu_resource->get_cudnn_handle(),
                                               device_id));
        break;
      }
      case Layer_t::BinaryCrossEntropyLoss: {
        const auto& binary_cross_entropy_loss_in_tensor = input_output_info.input;
        loss_tensor.reset(new Tensor<float>({1, 1}, blobs_buff, TensorFormat_t::HW));
        loss.reset(new BinaryCrossEntropyLoss(label_tensor, binary_cross_entropy_loss_in_tensor,
                                              loss_tensor, device_id));
>>>>>>> a5d5db7d
        break;
      }
      case Layer_t::Concat: {
        auto in_tensors = input_output_info.input;

<<<<<<< HEAD
        Tensor<float>* out_tensor = nullptr;
        layers.push_back(new ConcatLayer(in_tensors, &out_tensor, blobs_buff, device_id));
        output_tensor_pairs.push_back({out_tensor, input_output_info.output[0]});
=======
        // establish out tensor
        const auto& in_dims = in_tensor->get_dims();
        int n_batch = in_dims[0];
        int n_slot = in_dims[1];
        int vector_length = in_dims[2];
        int n_active_slot = slot_mask.empty() ? n_slot : int(slot_mask.size());
        std::vector<int> out_dims = {n_batch, n_active_slot * vector_length};
        TensorFormat_t out_format = TensorFormat_t::HW;
        std::shared_ptr<Tensor<float>> out_tensor(
            slot_mask.empty() ? new Tensor<float>(out_dims, *in_tensor, out_format)
                              : new Tensor<float>(out_dims, blobs_buff, out_format));
        output_tensor_pair.tensor = out_tensor;
        layers.emplace_back(new ConcatLayer(in_tensor, out_tensor, slot_mask, device_id));
>>>>>>> a5d5db7d

        break;
      }
      case Layer_t::CrossEntropyLoss: {
<<<<<<< HEAD
        auto cross_entropy_loss_in_tensor = input_output_info.input[0];
        std::vector<int> tmp_dim;
        loss_tensor = new Tensor<float>(tmp_dim = {1, 1}, blobs_buff, TensorFormat_t::HW);
        loss = new CrossEntropyLoss(const_cast<Tensor<float>&>(label_tensor),
                                    *cross_entropy_loss_in_tensor, *loss_tensor, device_id);
        break;
      }
      case Layer_t::ELU: {
        auto elu_in_tensor = input_output_info.input[0];

        // establish out tensor
        std::vector<int> tmp_dim;
        Tensor<float>* out_tensor = new Tensor<float>(
            tmp_dim = {batch_size, (elu_in_tensor->get_dims())[1]}, blobs_buff, TensorFormat_t::HW);
        output_tensor_pairs.push_back({out_tensor, input_output_info.output[0]});
        // get ELU params
        auto j_elu_hparam = get_json(j, "elu_param");
        auto alpha = get_value_from_json<float>(j_elu_hparam, "alpha");
        layers.push_back(new EluLayer(*elu_in_tensor, *out_tensor, alpha, device_id));
=======
        const auto& cross_entropy_loss_in_tensor = input_output_info.input;
        loss_tensor.reset(new Tensor<float>({1, 1}, blobs_buff, TensorFormat_t::HW));
        loss.reset(new CrossEntropyLoss(label_tensor, cross_entropy_loss_in_tensor, loss_tensor,
                                        device_id));
        break;
      }
      case Layer_t::ELU: {
        const auto& elu_in_tensor = input_output_info.input;

        // establish out tensor
        std::shared_ptr<Tensor<float>> elu_out_tensor(new Tensor<float>(
            {batch_size, (elu_in_tensor->get_dims())[1]}, blobs_buff, TensorFormat_t::HW));
        output_tensor_pair.tensor = elu_out_tensor;
        // get ELU params
        auto j_elu_hparam = get_json(j, "elu_param");
        auto alpha = get_value_from_json<float>(j_elu_hparam, "alpha");
        layers.emplace_back(new EluLayer(elu_in_tensor, elu_out_tensor, alpha, device_id));
>>>>>>> a5d5db7d

        break;
      }
      case Layer_t::InnerProduct: {
<<<<<<< HEAD
        auto fc_in_tensor = input_output_info.input[0];
        // establish out tensor
        auto j_fc_param = get_json(j, "fc_param");
        auto output = get_value_from_json<int>(j_fc_param, "num_output");
        std::vector<int> tmp_dim;
        Tensor<float>* out_tensor =
            new Tensor<float>(tmp_dim = {batch_size, output}, blobs_buff, TensorFormat_t::HW);
        output_tensor_pairs.push_back({out_tensor, input_output_info.output[0]});
=======
        const auto& fc_in_tensor = input_output_info.input;
        // establish out tensor
        auto j_fc_param = get_json(j, "fc_param");
        auto output = get_value_from_json<int>(j_fc_param, "num_output");
        std::shared_ptr<Tensor<float>> out_tensor(
            new Tensor<float>({batch_size, output}, blobs_buff, TensorFormat_t::HW));
        output_tensor_pair.tensor = out_tensor;
>>>>>>> a5d5db7d
        // establish layer
        Layer* fc_layer = new FullyConnectedLayer(weight_buff, wgrad_buff, fc_in_tensor, out_tensor,
                                                  TensorFormat_t::HW,
                                                  gpu_resource->get_cublas_handle(), device_id);
        layers.emplace_back(fc_layer);
        break;
      }
      case Layer_t::MultiCrossEntropyLoss: {
<<<<<<< HEAD
        auto multi_cross_entropy_loss_in_tensor = input_output_info.input[0];
        std::vector<int> tmp_dim;
        loss_tensor = new Tensor<float>(tmp_dim = {1, 1}, blobs_buff, TensorFormat_t::HW);
=======
        const auto& multi_cross_entropy_loss_in_tensor = input_output_info.input;
        loss_tensor.reset(new Tensor<float>({1, 1}, blobs_buff, TensorFormat_t::HW));
>>>>>>> a5d5db7d

        auto tweight = get_json(j, "target_weight");
        std::vector<float> target_weight_vec;
        for (auto tweight_tmp : tweight) {
          float tweight_val = tweight_tmp.get<float>();
          target_weight_vec.push_back(tweight_val);
        }
        loss.reset(new MultiCrossEntropyLoss(label_tensor, multi_cross_entropy_loss_in_tensor,
                                             loss_tensor, target_weight_vec, device_id));
        break;
      }
      case Layer_t::ReLU: {
<<<<<<< HEAD
        auto relu_in_tensor = input_output_info.input[0];

        // establish out tensor
        std::vector<int> tmp_dim;
        Tensor<float>* out_tensor =
            new Tensor<float>(tmp_dim = {batch_size, (relu_in_tensor->get_dims())[1]}, blobs_buff,
                              TensorFormat_t::HW);
        output_tensor_pairs.push_back({out_tensor, input_output_info.output[0]});
        layers.push_back(new ReluLayer(*relu_in_tensor, *out_tensor, device_id));

        break;
      }
      case Layer_t::Reshape: {
        auto in_tensor = input_output_info.input[0];
        Tensor<float>* out_tensor = nullptr;

        auto selected_it = j.find("selected");
        // selective reshape
        if(selected_it != j.end()) { 
          std::vector<int> selected;
          nlohmann::json j_selected = (selected_it.value());
          for (auto slot_obj : j_selected) {
            int slot_id = slot_obj.get<int>();
            if (slot_id < 0) CK_THROW_(Error_t::WrongInput, "slot_id < 0");
            selected.push_back(slot_id);
          }
          layers.push_back(new ReshapeLayer(*in_tensor, &out_tensor, blobs_buff, selected, device_id));
        }
        // general purpose reshape
        else {
          auto leading_dim_it = j.find("leading_dim");
          auto in_dims = in_tensor->get_dims();
          // if leading_dim is not specified, default leading_dim = n_slots * vector_length
          int leading_dim = (leading_dim_it != j.end())?
            (*leading_dim_it).get<int>() : in_tensor->get_num_elements() / in_dims[0];
          layers.push_back(new ReshapeLayer(*in_tensor, &out_tensor, leading_dim, device_id));
        }

        output_tensor_pairs.push_back({out_tensor, input_output_info.output[0]});

        break;
      }
      case Layer_t::Slice: {
        auto in_tensor = input_output_info.input[0];

        std::set<std::pair<int,int>> ranges;
        auto j_ranges = get_json(j, "ranges");
        assert(j_ranges.is_array());
        for(auto j_range : j_ranges) {
          assert(j_range.is_array());
          ranges.insert({j_range[0].get<int>(), j_range[1].get<int>()});
        }

        std::vector<Tensor<float>*> out_tensors;
        layers.push_back(new SliceLayer(*in_tensor, out_tensors, blobs_buff, ranges, device_id));
        for(size_t i = 0; i < out_tensors.size(); i++) {
          output_tensor_pairs.push_back({out_tensors[i], input_output_info.output[i]});
        }
=======
        const auto& relu_in_tensor = input_output_info.input;

        // establish out tensor
        std::shared_ptr<Tensor<float>> relu_out_tensor(new Tensor<float>(
            {batch_size, (relu_in_tensor->get_dims())[1]}, blobs_buff, TensorFormat_t::HW));
        output_tensor_pair.tensor = relu_out_tensor;
        layers.emplace_back(new ReluLayer(relu_in_tensor, relu_out_tensor, device_id));
>>>>>>> a5d5db7d

        break;
      }
      default:
        assert(!"Error: no such layer && should never get here!");
    }  // end of switch

    if (!(layer_type == Layer_t::CrossEntropyLoss ||
          layer_type == Layer_t::BinaryCrossEntropyLoss ||
          layer_type == Layer_t::MultiCrossEntropyLoss)) {
      for(auto& output_tensor_pair : output_tensor_pairs) {
        add_tensor_to_network(output_tensor_pair, tensor_list, tensors);
      }
    }
  }

  // create optimizer
  auto opt_param = get_optimizer_param(j_optimizer);

  switch (static_cast<Optimizer_t>(opt_param.optimizer)) {
    case Optimizer_t::Adam: {
      auto alpha = opt_param.lr;
      auto beta1 = opt_param.hyperparams.adam.beta1;
      auto beta2 = opt_param.hyperparams.adam.beta2;
      auto epsilon = opt_param.hyperparams.adam.epsilon;
      network->optimizer_.reset(
          new AdamOptimizer(weight_buff, wgrad_buff, device_id, alpha, beta1, beta2, epsilon));
      break;
    }
    case Optimizer_t::MomentumSGD: {
      auto learning_rate = opt_param.lr;
      auto momentum_factor = opt_param.hyperparams.momentum.factor;
      network->optimizer_.reset(
          new MomentumSGD(weight_buff, wgrad_buff, device_id, learning_rate, momentum_factor));
      break;
    }
    case Optimizer_t::Nesterov: {
      auto learning_rate = opt_param.lr;
      auto momentum_factor = opt_param.hyperparams.nesterov.mu;
      network->optimizer_.reset(new NesterovOptimizer(weight_buff, wgrad_buff, device_id,
                                                      learning_rate, momentum_factor));
      break;
    }
    default:
      assert(!"Error: no such optimizer && should never get here!");
  }
  weight_buff->init(device_id);
  wgrad_buff->init(device_id);
  blobs_buff->init(device_id);

  return network.release();
}

template <typename TypeKey>
static void create_pipeline_internal(std::unique_ptr<DataReader<TypeKey>>& data_reader,
                                     std::unique_ptr<DataReader<TypeKey>>& data_reader_eval,
                                     std::unique_ptr<Embedding<TypeKey>>& embedding,
                                     std::vector<std::unique_ptr<Network>>& network,
                                     const std::shared_ptr<GPUResourceGroup>& gpu_resource_group,
                                     nlohmann::json config, int batch_size) {
  try {
    int num_procs = 1, pid = 0;
#ifdef ENABLE_MPI
    MPI_Comm_rank(MPI_COMM_WORLD, &pid);
    MPI_Comm_size(MPI_COMM_WORLD, &num_procs);
#endif

    const std::map<std::string, Embedding_t> EMBEDDING_TYPE_MAP = {
        {"SparseEmbeddingHash", Embedding_t::SparseEmbeddingHash}};
    int max_feature_num_per_sample;
    {
      // Create Data Reader
      auto j = get_json(config, "data");
      auto j_source = get_json(j, "source");
      std::string source_data;
      if (j_source.is_array()) {
        int num_nodes = j_source.size();
        if (num_nodes != num_procs) {
          CK_THROW_(Error_t::WrongInput, "num_nodes != num_procs");
        }
        source_data = j_source[pid].get<std::string>();
      } else {
        if (num_procs > 1) {
          CK_THROW_(Error_t::WrongInput, "num_procs > 1");
        }
        source_data = get_value_from_json<std::string>(j, "source");
      }
      max_feature_num_per_sample = get_value_from_json<int>(j, "max_feature_num_per_sample");
      auto label_dim = get_value_from_json<int>(j, "label_dim");
      auto slot_num = get_value_from_json<int>(j, "slot_num");
      data_reader.reset(new DataReader<TypeKey>(source_data, batch_size, label_dim, slot_num,
                                                max_feature_num_per_sample, gpu_resource_group));
      data_reader_eval = nullptr;
      std::string eval_source;
      FIND_AND_ASSIGN_STRING_KEY(eval_source, j);
      if (eval_source.empty() == false) {
        if (pid == 0) {  // master process
          data_reader_eval.reset(data_reader->clone_eval_with_shared_output(eval_source));
        } else {  // slave process
          data_reader_eval.reset(data_reader->clone_eval_with_shared_output());
        }
      }
    }
    /* Create Embedding */
    {
      // optimizer configuration
      auto j_optimizer = get_json(config, "optimizer");
      auto opt_params = get_optimizer_param(j_optimizer);

      auto j = get_json(config, "layers");
      // embedding should be the first layer in json
      auto embedding_name = get_value_from_json<std::string>(j[0], "type");

      Embedding_t embedding_type;
      if (!find_item_in_map(embedding_type, embedding_name, EMBEDDING_TYPE_MAP)) {
        embedding = nullptr;
        CK_THROW_(Error_t::WrongInput, "Not supported embedding type: " + embedding_name);
      }

      auto j_hparam = get_json(j[0], "sparse_embedding_hparam");
      auto vocabulary_size = get_value_from_json<int>(j_hparam, "vocabulary_size");
      auto embedding_vec_size = get_value_from_json<int>(j_hparam, "embedding_vec_size");
      auto combiner = get_value_from_json<int>(j_hparam, "combiner");
      auto slot_num = get_value_from_json<int>(j_hparam, "slot_num");

      switch (embedding_type) {
        case Embedding_t::SparseEmbeddingHash: {
          auto load_factor = get_value_from_json<float>(j_hparam, "load_factor");
          const SparseEmbeddingHashParams embedding_params = {
              batch_size,
              vocabulary_size,
              load_factor,
              embedding_vec_size,
              max_feature_num_per_sample,
              slot_num,
              combiner,  // combiner: 0-sum, 1-mean, 2-sqrtn
              opt_params};
          embedding.reset(EmbeddingCreator::create_sparse_embedding_hash(
              data_reader->get_row_offsets_tensors(), data_reader->get_value_tensors(),
              embedding_params, gpu_resource_group));
          break;
        }
        default: { assert(!"Error: no such option && should never get here!"); }
      }
    }
    /* Create Network */
    {
      if (!network.empty()) {
        CK_THROW_(Error_t::WrongInput, "vector network is not empty");
      }

      auto j_layers_array = get_json(config, "layers");
      auto j_optimizer = get_json(config, "optimizer");

      const auto& embedding_tensors = embedding->get_output_tensors();
      const auto& label_tensors = data_reader->get_label_tensors();

      int i = 0;
      int total_gpu_count = gpu_resource_group->get_total_gpu_count();
      if (0 != batch_size % total_gpu_count) {
        CK_THROW_(Error_t::WrongInput, "0 != batch_size\%total_gpu_count");
      }
      const auto& device_list = gpu_resource_group->get_device_list();
      for (auto device_id : device_list) {
        network.emplace_back(create_network(j_layers_array, j_optimizer, embedding_tensors[i],
                                            label_tensors[i], batch_size / total_gpu_count,
                                            device_id, (*gpu_resource_group)[i]));
        i++;
      }
    }

  } catch (const std::runtime_error& rt_err) {
    std::cerr << rt_err.what() << std::endl;
    throw;
  }
}

void Parser::create_pipeline(std::unique_ptr<DataReader<TYPE_1>>& data_reader,
                             std::unique_ptr<DataReader<TYPE_1>>& data_reader_eval,
                             std::unique_ptr<Embedding<TYPE_1>>& embedding,
                             std::vector<std::unique_ptr<Network>>& network,
                             const std::shared_ptr<GPUResourceGroup>& gpu_resource_group) {
  create_pipeline_internal<TYPE_1>(data_reader, data_reader_eval, embedding, network,
                                   gpu_resource_group, config_, batch_size_);
}

void Parser::create_pipeline(std::unique_ptr<DataReader<TYPE_2>>& data_reader,
                             std::unique_ptr<DataReader<TYPE_2>>& data_reader_eval,
                             std::unique_ptr<Embedding<TYPE_2>>& embedding,
                             std::vector<std::unique_ptr<Network>>& network,
                             const std::shared_ptr<GPUResourceGroup>& gpu_resource_group) {
  create_pipeline_internal<TYPE_2>(data_reader, data_reader_eval, embedding, network,
                                   gpu_resource_group, config_, batch_size_);
}

SolverParser::SolverParser(std::string configure_file) {
  try {
    int num_procs = 1, pid = 0;
#ifdef ENABLE_MPI
    MPI_Comm_rank(MPI_COMM_WORLD, &pid);
    MPI_Comm_size(MPI_COMM_WORLD, &num_procs);
#endif

    /* file read to json */
    nlohmann::json config;
    std::ifstream file_stream(configure_file);
    if (!file_stream.is_open()) {
      CK_THROW_(Error_t::FileCannotOpen, "file_stream.is_open() failed: " + configure_file);
    }
    file_stream >> config;
    file_stream.close();

    const std::map<std::string, LrPolicy_t> LR_POLICY = {{"fixed", LrPolicy_t::fixed}};

    /* parse the solver */
    auto j = get_json(config, "solver");

    auto lr_policy_string = get_value_from_json<std::string>(j, "lr_policy");
    if (!find_item_in_map(lr_policy, lr_policy_string, LR_POLICY)) {
      CK_THROW_(Error_t::WrongInput, "No such poliicy: " + lr_policy_string);
    }

    display = get_value_from_json<int>(j, "display");
    max_iter = get_value_from_json<int>(j, "max_iter");
    snapshot = get_value_from_json<int>(j, "snapshot");
    batchsize = get_value_from_json<int>(j, "batchsize");
    snapshot_prefix = get_value_from_json<std::string>(j, "snapshot_prefix");
    model_file = get_value_from_json<std::string>(j, "model_file");

    FIND_AND_ASSIGN_INT_KEY(eval_interval, j);
    FIND_AND_ASSIGN_INT_KEY(eval_batches, j);
    FIND_AND_ASSIGN_STRING_KEY(embedding_file, j);

    auto gpu_array = get_json(j, "gpu");
    assert(device_list.empty());
    std::vector<std::vector<int>> vvgpu;
    // todo: output the device map
    if (gpu_array[0].is_array()) {
      int num_nodes = gpu_array.size();
      if (num_nodes != num_procs) {
        CK_THROW_(Error_t::WrongInput, "num_nodes != num_procs");
      } else {
        for (auto gpu : gpu_array) {
          std::vector<int> vgpu;
          assert(vgpu.empty());
          for (auto gpu_tmp : gpu) {
            int gpu_id = gpu_tmp.get<int>();
            vgpu.push_back(gpu_id);
            if (gpu_id < 0) {
              CK_THROW_(Error_t::WrongInput, "gpu_id < 0");
            }
          }
          vvgpu.push_back(vgpu);
        }
      }
    } else {
      if (num_procs > 1) {
        CK_THROW_(Error_t::WrongInput, "num_procs > 1");
      }
      std::vector<int> vgpu;
      for (auto gpu_tmp : gpu_array) {
        int gpu_id = gpu_tmp.get<int>();
        vgpu.push_back(gpu_id);
        if (gpu_id < 0) {
          CK_THROW_(Error_t::WrongInput, "gpu_id < 0");
        }
      }
      vvgpu.push_back(vgpu);
    }

    device_map.reset(new DeviceMap(vvgpu, pid));
    device_list = device_map->get_device_list();
  } catch (const std::runtime_error& rt_err) {
    std::cerr << rt_err.what() << std::endl;
  }
}

}  // namespace HugeCTR<|MERGE_RESOLUTION|>--- conflicted
+++ resolved
@@ -103,13 +103,8 @@
 }
 
 struct InputOutputInfo {
-<<<<<<< HEAD
-  std::vector<Tensor<float>*> input;
+  Tensors<float> input;
   std::vector<std::string> output;
-=======
-  std::shared_ptr<Tensor<float>> input;
-  std::string output;
->>>>>>> a5d5db7d
 };
 
 std::vector<std::string> get_layer_names(const nlohmann::json& json) {
@@ -127,36 +122,22 @@
 }
 
 InputOutputInfo get_input_tensor_and_output_name(
-<<<<<<< HEAD
-    const nlohmann::json& json, std::map<std::string, Tensor<float>*> tensor_list) {
-=======
     const nlohmann::json& json, std::map<std::string, std::shared_ptr<Tensor<float>>> tensor_list) {
-  auto bottom_str = get_value_from_json<std::string>(json, "bottom");
-  auto top_str = get_value_from_json<std::string>(json, "top");
->>>>>>> a5d5db7d
-
   auto bottom = get_json(json, "bottom");
   std::vector<std::string> bottom_strs = get_layer_names(bottom);
 
-<<<<<<< HEAD
   auto top = get_json(json, "top");
   std::vector<std::string> top_strs = get_layer_names(top);
-=======
-  std::shared_ptr<Tensor<float>> tensor_ptr;
-  if (!find_item_in_map(tensor_ptr, bottom_str, tensor_list)) {
-    CK_THROW_(Error_t::WrongInput, "No such bottom: " + bottom_str);
-  }
->>>>>>> a5d5db7d
-
-  std::vector<Tensor<float>*> bottom_tensors;
+
+  Tensors<float> bottom_tensors;
   for(auto& bstr : bottom_strs) {
     for(auto& tstr : top_strs) {
       if (bstr == tstr) {
         CK_THROW_(Error_t::WrongInput, "bottom and top include a same layer name");
       }
     }
-    Tensor<float>* tensor = nullptr;
-    if (!find_item_in_map(&tensor, bstr, tensor_list)) {
+    std::shared_ptr<Tensor<float>> tensor;
+    if (!find_item_in_map(tensor, bstr, tensor_list)) {
       CK_THROW_(Error_t::WrongInput, "No such bottom: " + bstr);
     }
     bottom_tensors.push_back(tensor);
@@ -169,18 +150,10 @@
   std::string name;
 };
 
-<<<<<<< HEAD
 void add_tensor_to_network(TensorPair& output_tensor_pair,
-                           std::map<std::string, Tensor<float>*>& tensor_list,
-                           std::vector<Tensor<float>*>& tensors) {
-  auto p = tensor_list.insert(
-      std::pair<std::string, Tensor<float>*>(output_tensor_pair.name, output_tensor_pair.tensor));
-=======
-void add_tensor_to_network(const TensorPair& output_tensor_pair,
                            std::map<std::string, std::shared_ptr<Tensor<float>>>& tensor_list,
                            Tensors<float>& tensors) {
   auto p = tensor_list.emplace(output_tensor_pair.name, output_tensor_pair.tensor);
->>>>>>> a5d5db7d
 
   if (p.second == false) {
     CK_THROW_(Error_t::WrongInput, "Tensor insert failed");
@@ -285,20 +258,11 @@
 
     switch (layer_type) {
       case Layer_t::BatchNorm: {
-<<<<<<< HEAD
-        auto bn_in_tensor = input_output_info.input[0];
-        // establish out tensor
-        std::vector<int> tmp_dim;
-        Tensor<float>* out_tensor = new Tensor<float>(
-            tmp_dim = {batch_size, (bn_in_tensor->get_dims())[1]}, blobs_buff, TensorFormat_t::HW);
-        output_tensor_pairs.push_back({out_tensor, input_output_info.output[0]});
-=======
-        const auto& bn_in_tensor = input_output_info.input;
+        const auto& bn_in_tensor = input_output_info.input[0];
         // establish out tensor
         std::shared_ptr<Tensor<float>> bn_out_tensor(new Tensor<float>(
             {batch_size, (bn_in_tensor->get_dims())[1]}, blobs_buff, TensorFormat_t::HW));
-        output_tensor_pair.tensor = bn_out_tensor;
->>>>>>> a5d5db7d
+        output_tensor_pairs.push_back({bn_out_tensor, input_output_info.output[0]});
 
         // get BN params
         auto j_bn_hparam = get_json(j, "bn_param");
@@ -307,120 +271,55 @@
         auto eps = get_value_from_json<float>(j_bn_hparam, "eps");
 
         BatchNormLayer::Params params = {is_training, factor, eps};
-<<<<<<< HEAD
-        layers.push_back(new BatchNormLayer(weight_buff, wgrad_buff, *bn_in_tensor, *out_tensor,
-                                            params, *(gpu_resource->get_cudnn_handle_ptr()),
-                                            device_id));
-        break;
-      }
-      case Layer_t::BinaryCrossEntropyLoss: {
-        auto binary_cross_entropy_loss_in_tensor = input_output_info.input[0];
-        std::vector<int> tmp_dim;
-        loss_tensor = new Tensor<float>(tmp_dim = {1, 1}, blobs_buff, TensorFormat_t::HW);
-        loss = new BinaryCrossEntropyLoss(const_cast<Tensor<float>&>(label_tensor),
-                                          *binary_cross_entropy_loss_in_tensor, *loss_tensor,
-                                          device_id);
-=======
         layers.emplace_back(new BatchNormLayer(weight_buff, wgrad_buff, bn_in_tensor, bn_out_tensor,
                                                params, gpu_resource->get_cudnn_handle(),
                                                device_id));
         break;
       }
       case Layer_t::BinaryCrossEntropyLoss: {
-        const auto& binary_cross_entropy_loss_in_tensor = input_output_info.input;
+        const auto& binary_cross_entropy_loss_in_tensor = input_output_info.input[0];
         loss_tensor.reset(new Tensor<float>({1, 1}, blobs_buff, TensorFormat_t::HW));
         loss.reset(new BinaryCrossEntropyLoss(label_tensor, binary_cross_entropy_loss_in_tensor,
                                               loss_tensor, device_id));
->>>>>>> a5d5db7d
         break;
       }
       case Layer_t::Concat: {
-        auto in_tensors = input_output_info.input;
-
-<<<<<<< HEAD
-        Tensor<float>* out_tensor = nullptr;
-        layers.push_back(new ConcatLayer(in_tensors, &out_tensor, blobs_buff, device_id));
+        auto& in_tensors = input_output_info.input;
+        std::shared_ptr<Tensor<float>> out_tensor;
+
+        layers.emplace_back(new ConcatLayer(in_tensors, out_tensor, blobs_buff, device_id));
         output_tensor_pairs.push_back({out_tensor, input_output_info.output[0]});
-=======
-        // establish out tensor
-        const auto& in_dims = in_tensor->get_dims();
-        int n_batch = in_dims[0];
-        int n_slot = in_dims[1];
-        int vector_length = in_dims[2];
-        int n_active_slot = slot_mask.empty() ? n_slot : int(slot_mask.size());
-        std::vector<int> out_dims = {n_batch, n_active_slot * vector_length};
-        TensorFormat_t out_format = TensorFormat_t::HW;
-        std::shared_ptr<Tensor<float>> out_tensor(
-            slot_mask.empty() ? new Tensor<float>(out_dims, *in_tensor, out_format)
-                              : new Tensor<float>(out_dims, blobs_buff, out_format));
-        output_tensor_pair.tensor = out_tensor;
-        layers.emplace_back(new ConcatLayer(in_tensor, out_tensor, slot_mask, device_id));
->>>>>>> a5d5db7d
-
         break;
       }
       case Layer_t::CrossEntropyLoss: {
-<<<<<<< HEAD
-        auto cross_entropy_loss_in_tensor = input_output_info.input[0];
-        std::vector<int> tmp_dim;
-        loss_tensor = new Tensor<float>(tmp_dim = {1, 1}, blobs_buff, TensorFormat_t::HW);
-        loss = new CrossEntropyLoss(const_cast<Tensor<float>&>(label_tensor),
-                                    *cross_entropy_loss_in_tensor, *loss_tensor, device_id);
-        break;
-      }
-      case Layer_t::ELU: {
-        auto elu_in_tensor = input_output_info.input[0];
-
-        // establish out tensor
-        std::vector<int> tmp_dim;
-        Tensor<float>* out_tensor = new Tensor<float>(
-            tmp_dim = {batch_size, (elu_in_tensor->get_dims())[1]}, blobs_buff, TensorFormat_t::HW);
-        output_tensor_pairs.push_back({out_tensor, input_output_info.output[0]});
-        // get ELU params
-        auto j_elu_hparam = get_json(j, "elu_param");
-        auto alpha = get_value_from_json<float>(j_elu_hparam, "alpha");
-        layers.push_back(new EluLayer(*elu_in_tensor, *out_tensor, alpha, device_id));
-=======
-        const auto& cross_entropy_loss_in_tensor = input_output_info.input;
+        const auto& cross_entropy_loss_in_tensor = input_output_info.input[0];
         loss_tensor.reset(new Tensor<float>({1, 1}, blobs_buff, TensorFormat_t::HW));
         loss.reset(new CrossEntropyLoss(label_tensor, cross_entropy_loss_in_tensor, loss_tensor,
                                         device_id));
         break;
       }
       case Layer_t::ELU: {
-        const auto& elu_in_tensor = input_output_info.input;
+        const auto& elu_in_tensor = input_output_info.input[0];
 
         // establish out tensor
         std::shared_ptr<Tensor<float>> elu_out_tensor(new Tensor<float>(
             {batch_size, (elu_in_tensor->get_dims())[1]}, blobs_buff, TensorFormat_t::HW));
-        output_tensor_pair.tensor = elu_out_tensor;
+        output_tensor_pairs.push_back({elu_out_tensor, input_output_info.output[0]});
         // get ELU params
         auto j_elu_hparam = get_json(j, "elu_param");
         auto alpha = get_value_from_json<float>(j_elu_hparam, "alpha");
         layers.emplace_back(new EluLayer(elu_in_tensor, elu_out_tensor, alpha, device_id));
->>>>>>> a5d5db7d
 
         break;
       }
       case Layer_t::InnerProduct: {
-<<<<<<< HEAD
-        auto fc_in_tensor = input_output_info.input[0];
-        // establish out tensor
-        auto j_fc_param = get_json(j, "fc_param");
-        auto output = get_value_from_json<int>(j_fc_param, "num_output");
-        std::vector<int> tmp_dim;
-        Tensor<float>* out_tensor =
-            new Tensor<float>(tmp_dim = {batch_size, output}, blobs_buff, TensorFormat_t::HW);
-        output_tensor_pairs.push_back({out_tensor, input_output_info.output[0]});
-=======
-        const auto& fc_in_tensor = input_output_info.input;
+        const auto& fc_in_tensor = input_output_info.input[0];
         // establish out tensor
         auto j_fc_param = get_json(j, "fc_param");
         auto output = get_value_from_json<int>(j_fc_param, "num_output");
         std::shared_ptr<Tensor<float>> out_tensor(
             new Tensor<float>({batch_size, output}, blobs_buff, TensorFormat_t::HW));
-        output_tensor_pair.tensor = out_tensor;
->>>>>>> a5d5db7d
+        output_tensor_pairs.push_back({out_tensor, input_output_info.output[0]});
         // establish layer
         Layer* fc_layer = new FullyConnectedLayer(weight_buff, wgrad_buff, fc_in_tensor, out_tensor,
                                                   TensorFormat_t::HW,
@@ -429,14 +328,8 @@
         break;
       }
       case Layer_t::MultiCrossEntropyLoss: {
-<<<<<<< HEAD
-        auto multi_cross_entropy_loss_in_tensor = input_output_info.input[0];
-        std::vector<int> tmp_dim;
-        loss_tensor = new Tensor<float>(tmp_dim = {1, 1}, blobs_buff, TensorFormat_t::HW);
-=======
-        const auto& multi_cross_entropy_loss_in_tensor = input_output_info.input;
+        const auto& multi_cross_entropy_loss_in_tensor = input_output_info.input[0];
         loss_tensor.reset(new Tensor<float>({1, 1}, blobs_buff, TensorFormat_t::HW));
->>>>>>> a5d5db7d
 
         auto tweight = get_json(j, "target_weight");
         std::vector<float> target_weight_vec;
@@ -449,22 +342,18 @@
         break;
       }
       case Layer_t::ReLU: {
-<<<<<<< HEAD
-        auto relu_in_tensor = input_output_info.input[0];
+        const auto& relu_in_tensor = input_output_info.input[0];
 
         // establish out tensor
-        std::vector<int> tmp_dim;
-        Tensor<float>* out_tensor =
-            new Tensor<float>(tmp_dim = {batch_size, (relu_in_tensor->get_dims())[1]}, blobs_buff,
-                              TensorFormat_t::HW);
-        output_tensor_pairs.push_back({out_tensor, input_output_info.output[0]});
-        layers.push_back(new ReluLayer(*relu_in_tensor, *out_tensor, device_id));
-
+        std::shared_ptr<Tensor<float>> relu_out_tensor(new Tensor<float>(
+            {batch_size, (relu_in_tensor->get_dims())[1]}, blobs_buff, TensorFormat_t::HW));
+        output_tensor_pairs.push_back({relu_out_tensor, input_output_info.output[0]});
+        layers.emplace_back(new ReluLayer(relu_in_tensor, relu_out_tensor, device_id));
         break;
       }
       case Layer_t::Reshape: {
-        auto in_tensor = input_output_info.input[0];
-        Tensor<float>* out_tensor = nullptr;
+        const auto& in_tensor = input_output_info.input[0];
+        std::shared_ptr<Tensor<float>> out_tensor;
 
         auto selected_it = j.find("selected");
         // selective reshape
@@ -476,7 +365,7 @@
             if (slot_id < 0) CK_THROW_(Error_t::WrongInput, "slot_id < 0");
             selected.push_back(slot_id);
           }
-          layers.push_back(new ReshapeLayer(*in_tensor, &out_tensor, blobs_buff, selected, device_id));
+          layers.emplace_back(new ReshapeLayer(in_tensor, out_tensor, blobs_buff, selected, device_id));
         }
         // general purpose reshape
         else {
@@ -485,7 +374,7 @@
           // if leading_dim is not specified, default leading_dim = n_slots * vector_length
           int leading_dim = (leading_dim_it != j.end())?
             (*leading_dim_it).get<int>() : in_tensor->get_num_elements() / in_dims[0];
-          layers.push_back(new ReshapeLayer(*in_tensor, &out_tensor, leading_dim, device_id));
+          layers.emplace_back(new ReshapeLayer(in_tensor, out_tensor, leading_dim, device_id));
         }
 
         output_tensor_pairs.push_back({out_tensor, input_output_info.output[0]});
@@ -493,7 +382,7 @@
         break;
       }
       case Layer_t::Slice: {
-        auto in_tensor = input_output_info.input[0];
+        const auto& in_tensor = input_output_info.input[0];
 
         std::set<std::pair<int,int>> ranges;
         auto j_ranges = get_json(j, "ranges");
@@ -503,21 +392,11 @@
           ranges.insert({j_range[0].get<int>(), j_range[1].get<int>()});
         }
 
-        std::vector<Tensor<float>*> out_tensors;
-        layers.push_back(new SliceLayer(*in_tensor, out_tensors, blobs_buff, ranges, device_id));
+        Tensors<float> out_tensors;
+        layers.emplace_back(new SliceLayer(in_tensor, out_tensors, blobs_buff, ranges, device_id));
         for(size_t i = 0; i < out_tensors.size(); i++) {
           output_tensor_pairs.push_back({out_tensors[i], input_output_info.output[i]});
         }
-=======
-        const auto& relu_in_tensor = input_output_info.input;
-
-        // establish out tensor
-        std::shared_ptr<Tensor<float>> relu_out_tensor(new Tensor<float>(
-            {batch_size, (relu_in_tensor->get_dims())[1]}, blobs_buff, TensorFormat_t::HW));
-        output_tensor_pair.tensor = relu_out_tensor;
-        layers.emplace_back(new ReluLayer(relu_in_tensor, relu_out_tensor, device_id));
->>>>>>> a5d5db7d
-
         break;
       }
       default:
